<div data-ng-if="!loaded">
    <header class="p-strip--light is-shallow is-bordered page-header">
        <div class="row">
            <h1 class="page-header__title">Loading...</h1>
        </div>
    </header>
</div>
<div data-ng-if="loaded">
    <header sticky use-placeholder="true" media-query="min-width: 769px" class="p-strip--light is-shallow page-header u-no-padding--bottom">
        <div class="row">
            <div class="col-8">
                <h1 class="page-header__title">
                    <span contenteditable="true"
                        data-ng-class="{ editable: canEdit(), 'is-error': editHeaderInvalid(), editmode: header.editing }"
                        data-ng-show="canEdit()"
                        data-ng-model="header.hostname.value"
                        data-ng-disabled="!canEdit()"
                        data-maas-editing="editHeader()"></span>
                    <span ng-click="editHeaderDomain()" data-ng-show="!canEdit()">{$ header.hostname.value $}</span>
                    <span class="page-header__title-dot u-no-margin--top ng-hide" data-ng-show="header.editing || header.editing_domain">.</span>
                    <select class="page-header__title-domain ng-hide"
                        data-ng-show="header.editing || header.editing_domain"
                        data-ng-model="header.domain.selected"
                        data-ng-options="domain as domain.name for domain in header.domain.options">
                    </select>
                </h1>
                <button class="p-button--base u-no-margin--top ng-hide"
                    data-ng-show="header.editing || header.editing_domain"
                    data-ng-click="cancelEditHeader()">Cancel</button>
                <button class="p-button--positive ng-hide"
                    data-ng-show="header.editing || header.editing_domain"
                    data-ng-disabled="editHeaderInvalid()"
                    data-ng-click="saveEditHeader()">Save</button>

                <!-- XXX ricgard 2016-06-16 - Need to add e2e test. -->
                <div class="page-header__status u-no-margin--top" data-ng-if="!isController && !isDevice && !header.editing">
                    <ul class="p-inline-list u-no-margin--top">
                        <li class="p-inline-list__item">{$ node.status $}</li>
                        <li class="p-inline-list__item">
                            <i class="p-icon--power-{$ getPowerStateClass() $}"></i> {$ getPowerStateText() $}
                        </li>
                        <li class="p-inline-list__item">
                            <button class="p-button--base" data-ng-show="canCheckPowerState()" data-ng-click="checkPowerState()">check now</button>
                        </li>
                    </ul>
                </div>
            </div>

            <div class="col-4">
                <!-- XXX ricgard 2016-06-16 - Need to add e2e test. -->
                <div class="u-align--right" data-ng-show="!header.editing && action.availableOptions.length">
                    <div data-maas-cta="action.availableOptions"
                        data-ng-model="action.option"
                        data-ng-change="actionOptionChanged()">
                    </div>
                </div>
            </div>
        </div>
        <!-- XXX blake_r 2015-02-19 - Need to add e2e test. -->
        <div class="page-header__dropdown" data-ng-class="{ 'u-hide': !action.option }">
            <hr />
            <div class="row ng-hide" data-ng-if="!isDevice && !node.dhcp_on">
                <div class="page-header__section col-12">
                    <p class="page-header__message"><i class="p-icon--warning">Warning:</i> MAAS is not providing DHCP.</p>
                </div>
            </div>
            <div class="row ng-hide" data-ng-hide="isActionError() || isDeployError() || isSSHKeyError() || hasActionPowerError(action.option.name)">
                <!-- XXX blake_r 2015-02-19 - Need to add e2e test. -->
                <div class="page-header__section">
                    <form class="p-form">
                        <div class="row">
                            <div class="col-8">
                                <div class="ng-hide" data-ng-show="action.option.name === 'commission' || action.option.name === 'test'">
                                    <div class="p-form__group">
                                        <input id="enableSSH" type="checkbox"
                                            data-ng-model="commissionOptions.enableSSH">
                                        <label class="u-no-margin--top" for="enableSSH">Allow SSH access and prevent machine from powering off</label>
                                    </div>
                                </div>
                                <div class="ng-hide" data-ng-show="action.option.name === 'commission'">
                                    <div class="p-form__group">
                                        <label class="p-form__label" for="skipNetworking">Retain network configuration</label>
                                        <div class="p-form__control u-clearfix">
                                            <input id="skipNetworking" type="checkbox"
                                                data-ng-model="commissionOptions.skipNetworking">
                                        </div>
                                    </div>
                                    <div class="p-form__group">
                                        <label class="p-form__label" for="skipStorage">Retain storage configuration</label>
                                        <div class="p-form__control u-clearfix">
                                            <input id="skipStorage" type="checkbox"
                                                data-ng-model="commissionOptions.skipStorage">
                                        </div>
                                    </div>
                                </div>
                                <div class="ng-hide" data-ng-show="action.option.name === 'deploy'">
                                    <div class="p-form__group">
                                        <label class="p-form__label">Choose your image</label>
                                        <div class="p-form__control u-clearfix">
                                            <div data-maas-os-select="osinfo" data-ng-model="osSelection"></div>
                                        </div>
                                    </div>
                                </div>
                                <div class="p-form__fieldset" data-ng-if="action.option.name === 'release'">
                                    <div class="p-form__group">
                                        <div data-maas-release-options="releaseOptions"></div>
                                    </div>
                                </div>
                            </div>
                            <div class="col-4">
                                <div class="page-header__controls" data-ng-if="action.option.name !== 'commission' && action.option.name !== 'test'">
                                    <button class="p-button--base" data-ng-click="actionCancel()">Cancel</button>
                                    <button class="p-button--neutral u-no-margin--top" data-ng-class="action.option.name === 'delete' ? 'p-button--negative' : 'p-button--positive'" data-ng-click="actionGo('nodes')" data-ng-hide="hasActionsFailed('nodes')">
                                        <span data-ng-if="action.option.name === 'acquire'">Acquire {$ type_name $}</span>
                                        <span data-ng-if="action.option.name === 'deploy'">Deploy {$ type_name $}</span>
                                        <span data-ng-if="action.option.name === 'release'">Release {$ type_name $}</span>
                                        <span data-ng-if="action.option.name === 'set-zone'">Set zone for {$ type_name $}</span>
                                        <span data-ng-if="action.option.name === 'on'">Power on {$ type_name $}</span>
                                        <span data-ng-if="action.option.name === 'off'">Power off {$ type_name $}</span>
                                        <span data-ng-if="action.option.name === 'abort'">Abort action on {$ type_name $}</span>
                                        <span data-ng-if="action.option.name === 'rescue-mode'">Rescue {$ type_name $}</span>
                                        <span data-ng-if="action.option.name === 'exit-rescue-mode'">Exit rescue mode</span>
                                        <span data-ng-if="action.option.name === 'mark-broken'">Mark {$ type_name $}</span>
                                        <span data-ng-if="action.option.name === 'mark-fixed'">Mark {$ type_name $}</span>
                                        <span data-ng-if="action.option.name === 'override-failed-testing'">Override failed testing</span>
                                        <span data-ng-if="action.option.name === 'lock'">Lock {$ type_name $}</span>
                                        <span data-ng-if="action.option.name === 'unlock'">Unlock {$ type_name $}</span>
                                        <span data-ng-if="action.option.name === 'delete'">Delete {$ type_name $}</span>
                                        <span data-ng-if="action.option.name === 'import-images'">Import images</span>
                                    </button>
                                </div>
                            </div>
                        </div>
                    </form>
                </div>
            </div>
            <div class="row ng-hide" data-ng-hide="isActionError() || isDeployError() || isSSHKeyError() || hasActionPowerError(action.option.name) || action.option.name !== 'commission'" data-ng-if="hasCustomCommissioningScripts()">
                <div class="page-header__section">
                    <form class="p-form p-form--stacked">
                        <div class="col-8">
                            <div class="p-form__group">
                                <label for="commissioning-scripts">Additional commissioning scripts</label>
                                <span id="commissioning-scripts" data-maas-script-select="script" data-script-type="0" data-ng-model="commissioningSelection"></span>
                            </div>
                        </div>
                    </form>
                </div>
            </div>
            <div class="row u-no-margin--top ng-hide" data-ng-hide="isActionError() || isDeployError() || isSSHKeyError() || hasActionPowerError(action.option.name) || (action.option.name !== 'commission' && action.option.name !== 'test')">
                <hr />
                <div class="page-header__section">
                    <form class="p-form">
                        <div class="col-8">
                            <div class="p-form__group">
                                <label>Hardware tests</label>
                                <span id="testing-scripts" data-maas-script-select="script" data-script-type="2" data-ng-model="testSelection" class="tags--inline"></span>
                            </div>
                        </div>
                    </form>
                </div>
            </div>
            <div class="u-no-margin--top row ng-hide"  data-ng-hide="isActionError() || isDeployError() || isSSHKeyError() || hasActionPowerError(action.option.name)" data-ng-if="action.option.name === 'commission' || action.option.name === 'test'">
                <hr />
                <div class="page-header__section col-12">
                    <form class="p-form">
                        <div class="u-align--right">
                            <button class="p-button--base" data-ng-click="actionCancel()">Cancel</button>
                            <button class="u-no-margin--top" data-ng-class="action.option.name === 'delete' ? 'p-button--negative' : 'p-button--positive'" data-ng-click="actionGo('nodes')" data-ng-hide="hasActionsFailed('nodes')">
                                <span data-ng-if="action.option.name === 'commission'">Commission {$ type_name $}</span>
                                <span data-ng-if="action.option.name === 'test'">Test {$ type_name $}</span>
                            </button>
                        </div>
                    </form>
                </div>
            </div>
            <div class="row ng-hide" data-ng-show="isActionError()">
                <!-- XXX blake_r 2015-02-19 - Need to add e2e test. -->
                <div class="col-12">
                    <p>
                        <i class="p-icon--error">Error:</i> Node failed to be {$ action.option.sentence $}, because of the following error: {$ action.error $}
                    </p>
                    <div class="u-align--right">
                        <button class="p-button--base" data-ng-click="actionCancel()">Cancel</button>
                        <button class="p-button--neutral" data-ng-click="actionGo()">Retry</button>
                    </div>
                </div>
            </div>
            <div class="row ng-hide" data-ng-show="isDeployError()">
                <!-- XXX blake_r 2015-02-19 - Need to add e2e test. -->
                <div class="col-8">
                    <p>
                        <i class="p-icon--error">Error:</i> Node cannot be {$ action.option.sentence $}, because the required boot images have not been imported. To import boot images, visit the <a href="images/">images page</a>.
                    </p>
                </div>
                <div class="col-4 u-align--right">
                    <button class="p-button--base" data-ng-click="actionCancel()">Cancel</button>
                </div>
            </div>
            <div class="row ng-hide" data-ng-show="hasActionPowerError(action.option.name)">
                <div class="col-8">
                    <p>
                        <i class="p-icon--error">Error:</i> Node cannot be {$ action.option.sentence $}, because power control software for the
                        node is missing from its rack controller. To proceed, install the
                        {$ getPowerErrors() $} on the rack controller.
                    </p>
                </div>
                <div class="col-4 u-align--right">
                    <button class="p-button--base" data-ng-click="actionCancel()">Cancel</button>
                </div>
            </div>
            <div class="row ng-hide" data-ng-show="!isDeployError() && isSSHKeyError()">
                <div class="col-12">
                    <p>
                        <i class="p-icon--error">Error:</i> Node cannot be {$ action.option.sentence $}, because an SSH key has not been added to your account. To add an SSH key, visit <a href="account/prefs/">your account page</a>.
                    </p>
                    <div class="u-align--right">
                        <button class="p-button--base" data-ng-click="actionCancel()">Cancel</button>
                    </div>
                </div>
            </div>
        </div>

        <nav class="p-tabs">
            <ul class="p-tabs__list" role="tablist" data-ng-class="{ 'u-hide': action.option }">
                <li class="p-tabs__item" role="presentation">
                    <a role="tab" class="p-tabs__link" data-ng-if="!isController && !isDevice"
                        data-ng-class="{ 'is-active': section.area === 'summary'}"
                        data-ng-click="section.area = 'summary'">Machine summary</a>
                </li>
                <li class="p-tabs__item" role="presentation">
                    <a role="tab" class="p-tabs__link" data-ng-if="isController"
                        data-ng-class="{ 'is-active': section.area === 'summary'}"
                        data-ng-click="section.area = 'summary'">Controller summary</a>
                </li>
                <li class="p-tabs__item" role="presentation">
                    <a role="tab" class="p-tabs__link" data-ng-if="isDevice"
                        data-ng-class="{ 'is-active': section.area === 'summary'}"
                        data-ng-click="section.area = 'summary'">Device summary</a>
                </li>
                <li class="p-tabs__item" role="presentation">
                    <a role="tab" class="p-tabs__link" data-ng-if="!isController && devices.length"
                        data-ng-class="{ 'is-active': section.area === 'containers'}"
                        data-ng-click="section.area = 'containers'">Containers</a>
                </li>
                <li class="p-tabs__item" role="presentation">
                    <a role="tab" class="p-tabs__link" data-ng-if="isController"
                        data-ng-class="{ 'is-active': section.area === 'vlans'}"
                        data-ng-click="section.area = 'vlans'">VLANs</a>
                </li>
                <li class="p-tabs__item" role="presentation">
                    <a role="tab" class="p-tabs__link"
                        data-ng-class="{ 'is-active': section.area === 'interfaces'}"
                        data-ng-click="section.area = 'interfaces'">Interfaces</a>
                </li>
                <li class="p-tabs__item" role="presentation">
                    <a role="tab" class="p-tabs__link" data-ng-if="!isDevice && !(isController && node.status === 'New')"
                        data-ng-class="{ 'is-active': section.area === 'storage'}"
                        data-ng-click="section.area = 'storage'">Storage</a>
                </li>
                <li class="p-tabs__item" role="presentation">
                    <a role="tab" class="p-tabs__link" data-ng-if="node.commissioning_script_count > 0"
                        data-ng-class="{ 'is-active': section.area === 'commissioning'}"
                        data-ng-click="section.area = 'commissioning'"><span data-maas-script-status="script-status" data-script-status="node.commissioning_status"></span> Commissioning</a>
                </li>
                <li class="p-tabs__item" role="presentation">
                    <a role="tab" class="p-tabs__link" data-ng-if="node.testing_script_count > 0"
                        data-ng-class="{ 'is-active': section.area === 'testing'}"
                        data-ng-click="section.area = 'testing'"><span data-maas-script-status="script-status" data-script-status="node.testing_status"></span> Hardware tests</a>
                </li>
                <li class="p-tabs__item" role="presentation">
                    <a role="tab" class="p-tabs__link" data-ng-if="machine_output.viewable"
                        data-ng-class="{ 'is-active': section.area === 'logs'}"
                        data-ng-click="section.area = 'logs'"><span data-maas-script-status="script-status" data-script-status="node.installation_status" data-ng-if="node.installation_results.length > 0"></span> Logs</a>
                </li>
                <li class="p-tabs__item" role="presentation">
                    <a role="tab" class="p-tabs__link" data-ng-if="!isDevice"
                        data-ng-class="{ 'is-active': section.area === 'events'}"
                        data-ng-click="section.area = 'events'">Events</a>
                </li>
                <li class="p-tabs__item" role="presentation">
                    <a role="tab" class="p-tabs__link" data-ng-if="isSuperUser()"
                        data-ng-class="{ 'is-active': section.area === 'configuration'}"
                        data-ng-click="section.area = 'configuration'">Configuration</a>
                </li>
            </ul>
        </nav>
    </header>

    <section class="p-strip is-shallow" data-ng-if="section.area === 'summary'">
      <div class="row">
        <div data-ng-if="isSuperUser()">
            <div class="p-notification--negative"
                data-ng-if="!isController && !isDevice && !isRackControllerConnected()">
                <p class="p-notification__response">
                    <span class="p-notification__status">Error:</span> Editing is currently disabled because no rack controller is currently connected to the region.
                </p>
            </div>
            <div class="p-notification--negative"
                data-ng-if="!isController && !isDevice && hasInvalidArchitecture() && isRackControllerConnected() && hasUsableArchitectures()">
                <p class="p-notification__response">
                    <span class="p-notification__status">Error:</span> This machine currently has an invalid architecture. Update the architecture of this machine to make it deployable.
                </p>
            </div>
            <div class="p-notification--negative"
                data-ng-if="!isController && !isDevice && hasInvalidArchitecture() && isRackControllerConnected() && !hasUsableArchitectures()">
                <p class="p-notification__response">
                    <span class="p-notification__status">Error:</span> No boot images have been imported for a valid architecture to be selected. Visit the <a href="images">images page</a> to start the import process.
                </p>
            </div>
        </div>
        <div class="p-notification" data-ng-if="!isDevice && !(isController && node.status === 'New') && node.cpu_count == 0">
            <p class="p-notification__response">
                Commission the machine to get CPU, Memory and Storage information.
            </p>
        </div>
        <div class="p-notification--caution" data-ng-if="showFailedTestWarning()">
            <p class="p-notification__response">
                <span class="p-notification__status">Warning:</span> Machine has failed tests; use with caution!
            </p>
        </div>
    </div>
    <div class="p-strip is-shallow">
        <div class="row u-equal-height" data-ng-if="isDevice">
          <div class="col-4 p-card--highlighted action-card action-card--positionable u-border--solid">
            <div maas-card-loader="device"></div>
          </div>
          <div class="col-4 p-card--highlighted action-card action-card--positionable u-border--solid">
            <div maas-card-loader="tags"></div>
          </div>
        </div>
        <div class="row u-equal-height" data-ng-if="node.node_type == 2">
          <div class="col-4 p-card--highlighted action-card u-border--solid">
            <div maas-card-loader="services"></div>
          </div>
          <div class="col-4 p-card--highlighted action-card action-card--positionable u-border--solid">
            <div maas-card-loader="images"></div>
          </div>
          <div class="col-4 p-card--highlighted action-card action-card--positionable u-border--solid">
            <div maas-card-loader="controller"></div>
          </div>
        </div>
        <div class="row u-equal-height" data-ng-if="node.node_type == 2">
          <div class="col-4 p-card--highlighted action-card action-card--positionable u-border--solid" data-ng-class="{ 'is-error': node.cpu_test_status === 3 }">
            <div maas-card-loader="cpu"></div>
          </div>
          <div class="col-4 p-card--highlighted action-card action-card--positionable u-border--solid" data-ng-class="{ 'is-error': node.memory_test_status === 3 }">
            <div maas-card-loader="memory"></div>
          </div>
          <div class="col-4 p-card--highlighted action-card action-card--positionable u-border--solid" data-ng-class="{ 'is-error': node.storage_test_status === 3 }">
            <div maas-card-loader="storage"></div>
          </div>
        </div>
        <div class="row u-equal-height" data-ng-if="node.node_type == 2">
          <div class="col-4 p-card--highlighted action-card action-card--positionable u-border--solid">
            <div maas-card-loader="tags"></div>
          </div>
        </div>
        <div class="row u-equal-height" data-ng-if="node.node_type == 3">
          <div class="col-4 p-card--highlighted action-card u-border--solid">
            <div maas-card-loader="services"></div>
          </div>
          <div class="col-4 p-card--highlighted action-card action-card--positionable u-border--solid">
            <div maas-card-loader="controller"></div>
          </div>
          <div class="col-4 p-card--highlighted action-card action-card--positionable u-border--solid" data-ng-class="{ 'is-error': node.cpu_test_status === 3 }">
            <div maas-card-loader="cpu"></div>
          </div>
        </div>
        <div class="row u-equal-height" data-ng-if="node.node_type == 3">
          <div class="col-4 p-card--highlighted action-card action-card--positionable u-border--solid" data-ng-class="{ 'is-error': node.memory_test_status === 3 }">
            <div maas-card-loader="memory"></div>
          </div>
          <div class="col-4 p-card--highlighted action-card action-card--positionable u-border--solid" data-ng-class="{ 'is-error': node.storage_test_status === 3 }">
            <div maas-card-loader="storage"></div>
          </div>
          <div class="col-4 p-card--highlighted action-card action-card--positionable u-border--solid">
            <div maas-card-loader="tags"></div>
          </div>
        </div>
        <div class="row u-equal-height" data-ng-if="node.node_type == 4">
          <div class="col-4 p-card--highlighted action-card u-border--solid">
            <div maas-card-loader="services"></div>
          </div>
          <div class="col-8">
            <div class="row u-equal-height">
              <div class="col-4 p-card--highlighted action-card action-card--positionable u-border--solid">
                <div maas-card-loader="images"></div>
              </div>
              <div class="col-4 p-card--highlighted action-card action-card--positionable u-border--solid">
                <div maas-card-loader="controller"></div>
              </div>
            </div>
            <div class="row u-equal-height">
              <div class="col-4 p-card--highlighted action-card action-card--positionable u-border--solid" data-ng-class="{ 'is-error': node.cpu_test_status === 3 }">
                <div maas-card-loader="cpu"></div>
              </div>
              <div class="col-4 p-card--highlighted action-card action-card--positionable u-border--solid" data-ng-class="{ 'is-error': node.memory_test_status === 3 }">
                <div maas-card-loader="memory"></div>
              </div>
            </div>
          </div>
        </div>
        <div class="row u-equal-height" data-ng-if="node.node_type == 4">
          <div class="col-4 p-card--highlighted action-card u-border--solid" data-ng-class="{ 'is-error': node.storage_test_status === 3 }">
            <div maas-card-loader="storage"></div>
          </div>
          <div class="col-4 p-card--highlighted action-card action-card--positionable u-border--solid">
            <div maas-card-loader="tags"></div>
          </div>
        </div>
        <div class="row u-equal-height" data-ng-if="!isDevice && !isController">
            <div class="col-4 p-card--highlighted action-card action-card--positionable u-border--solid" data-ng-if="!isController" data-ng-class="{ 'is-error': node.cpu_test_status === 3 }">
              <div maas-card-loader="cpu"></div>
            </div>
            <div class="col-4 p-card--highlighted action-card action-card--positionable u-border--solid" data-ng-if="!isController" data-ng-class="{ 'is-error': node.memory_test_status === 3 }">
              <div maas-card-loader="memory"></div>
                </div>
            <div class="col-4 p-card--highlighted action-card action-card--positionable u-border--solid" data-ng-if="node.node_type != 3" data-ng-class="{ 'is-error': node.storage_test_status === 3 }">
              <div maas-card-loader="storage"></div>
            </div>
        </div>
        <div class="row u-equal-height" data-ng-if="!isDevice && !isController">
          <div class="col-4 p-card--highlighted action-card action-card--positionable u-border--solid" data-ng-if="!isController">
            <div maas-card-loader="machine"></div>
          </div>
          <div class="col-4 p-card--highlighted action-card action-card--positionable u-border--solid" data-ng-if="!isController">
            <div maas-card-loader="tags"></div>
          </div>
        </div>
      </div>
    </section>
    <section class="p-strip" data-ng-if="section.area === 'containers'">
        <div class="row">
            <table>
                <thead>
                    <tr>
                        <th class="col-4">Name</th>
                        <th class="col-4">MAC</th>
                        <th class="col-4">IP Address</th>
                    </tr>
                </thead>
                <tbody data-selected-rows>
                    <tr data-ng-repeat="device in devices">
                        <td class="col-4">{$ device.name $}</td>
                        <td class="col-4">{$ device.mac_address $}</td>
                        <td class="col-4">{$ device.ip_address $}</td>
                    </tr>
                </tbody>
            </table>
        </div>
    </section>
    <section class="p-strip" data-ng-if="section.area === 'configuration'">
        <div class="row">
            <div class="col-10">
                <h2 data-ng-if="!isController">{$ node.node_type_display $} configuration</h2>
                <h2 data-ng-if="isController">Controller configuration</h2>
            </div>
            <div class="col-2 u-align--right">
                <button class="p-button--neutral"
                    data-ng-if="canEdit()"
                    data-ng-click="editSummary()">Edit</button>
            </div>
        </div>
        <form class="p-form p-form--stacked">
            <div class="row">
                <div class="col-6">
                    <div class="p-form__group" data-ng-if="!isDevice && !isController"
                        data-ng-class="{ 'is-error': invalidArchitecture() }">
                        <label for="architecture" class="p-form__label">Architecture</label>
                        <div class="p-form__control">
                            <select name="architecture" id="architecture" class="p-form-validation__input"
                                data-ng-disabled="!summary.editing"
                                data-ng-model="summary.architecture.selected"
                                data-ng-options="arch for arch in summary.architecture.options">
                                <option value="" disabled="disabled">{$ getArchitecturePlaceholder() $}</option>
                            </select>
                        </div>
                    </div>
                    <div class="p-form__group" data-ng-if="!isDevice && !isController">
                        <label for="min_hwe_kernel" class="p-form__label">Minimum Kernel</label>
                        <div class="p-form__control">
                            <select name="min_hwe_kernel" id="min_hwe_kernel"
                                data-ng-disabled="!summary.editing"
                                data-ng-model="summary.min_hwe_kernel.selected"
                                data-ng-options="hwe_kernel[0] as hwe_kernel[1] for hwe_kernel in summary.min_hwe_kernel.options">
                                <option value="">No minimum kernel</option>
                            </select>
                        </div>
                    </div>
                    <div class="p-form__group">
                        <label for="zone" class="p-form__label">Zone</label>
                        <div class="p-form__control">
                            <select name="zone" id="zone"
                                data-ng-disabled="!summary.editing"
                                data-ng-model="summary.zone.selected"
                                data-ng-options="zone as zone.name for zone in summary.zone.options">
                                <option value="" disabled="disabled">Choose a zone</option>
                            </select>
                        </div>
                    </div>
                    <div class="p-form__group">
                        <label class="p-form__label">Tags</label>
                        <div class="p-form__control tags--inline">
                            <span data-ng-repeat="tag in node.tags" data-ng-hide="summary.editing">
                                <a href="#/nodes/?query=tags:({$ tag $})">{$ tag $}</a>
                            </span>
                            <tags-input data-ng-model="summary.tags"
                                data-ng-show="summary.editing" allowed-tags-pattern="[\w-]+">
                                <auto-complete source="tagsAutocomplete($query)"></auto-complete>
                            </tags-input>
                        </div>
                    </div>
                </div>
            </div>
            <div class="row">
                <div class="col-12 u-align--right" data-ng-if="summary.editing">
                    <button class="p-button--base"
                       data-ng-click="cancelEditSummary()">Cancel</button>
                    <button class="p-button--positive"
                        data-ng-class="{ secondary: invalidArchitecture() }"
                        data-ng-click="saveEditSummary()">Save changes</button>
                </div>
            </div>
        </form>
        <div class="row">
            <div class="col-10" data-ng-if="!isDevice">
                <h2>Power configuration</h2>
            </div>
            <div class="col-2 u-align--right">
                <button class="p-button--neutral"
                    data-ng-show="canEdit() && power_types.length"
                    data-ng-click="editPower()"
                    data-ng-if="!power.editing">Edit</button>
            </div>
        </div>
        <div class="row">
            <div class="col-12" data-ng-if="!isDevice">
                <div class="p-notification--negative" data-ng-if="!isRackControllerConnected()">
                    <p class="p-notification__response">
                      <span class="p-notification__status">Error:</span> Editing is currently
                      disabled because no rack controller is current
                      connected to the region.</p>
                </div>
                <div class="p-notification--negative"
                     data-ng-if="isRackControllerConnected() && node.power_type == '' && !isController">
                    <p class="p-notification__response">
                      <span class="p-notification__status">Error:</span> This node does not
                      have a power type set and MAAS will be unable to
                      control it. Update the power information below.</p>
                </div>
                <div class="p-notification--warning"
                     data-ng-if="isRackControllerConnected() && node.power_type == '' && isController">
                    <p class="p-notification__response">
                      <span class="p-notification__status">Warning:</span> This node does not
                      have a power type set and MAAS will be unable to
                      control it. Update the power information below.</p>
                </div>
                <div class="p-notification--negative" data-ng-if="hasPowerError()">
                    <p class="p-notification__response">
                      <span class="p-notification__status">Error:</span> Power control
                      software for this power type is missing from the rack
                      controller.  To proceed, install the
                      {$ getPowerErrors() $} on the rack controller.</p>
                </div>
                <div class="p-notification--negative" data-ng-if="hasPowerEventError()">
                    <p class="p-notification__response">
                      <span class="p-notification__status">Error:</span> {$ getPowerEventErrorText() $}</p>
                </div>
                <div class="p-notification" data-ng-if="power.type.name == 'manual'">
                    <p class="p-notification__response">Power control for
                      this power type will need to be handled manually.</p>
                </div>
                <div class="p-notification" data-ng-if="power.editing && node.power_bmc_node_count > 1">
                    <p class="p-notification__response">This power controller
                      manages {$ node.power_bmc_node_count - 1 $} other
                    {$ node.power_bmc_node_count > 3 ? "nodes" : "node" $}.
                    Changing power parameters will affect these nodes.</p>
                </div>
            </div>
        </div>
        <form class="p-form p-form--stacked" class="disabled" data-ng-if="!isDevice">
            <div class="row">
                <div class="col-6 ng-hide"
                    data-ng-show="power_types.length"
                    data-ng-disabled="!power.editing"
                    data-maas-power-parameters="power_types"
                    data-ng-model="power">
                </div>
            </div>
            <div class="row">
                <div class="col-12 u-align--right ng-hide" data-ng-show="power.editing">
                    <button class="p-button--base" type="button"
                        data-ng-click="cancelEditPower()">Cancel</button>
                    <button class="p-button--positive"
                        data-ng-class="{ secondary: invalidPowerType() }"
                        data-ng-click="saveEditPower()">Save changes</button>
                </div>
            </div>
        </form>
    </section>
    <section class="p-strip" data-ng-if="section.area === 'services'">
        <div class="row" data-ng-show="node.node_type == 3 || node.node_type == 4">
            <div class="col-12">
                <h3>Region Controller</h3>
                <ul class="p-list-tree" aria-multiselectable="true" role="tablist">
                    <li class="p-list-tree__item">
                        <span>
                            <span class="p-icon--{$ getServiceClass(services.regiond) $}"></span>
                            &nbsp;regiond
                            <span data-ng-if="services.regiond.status_info"> &mdash; {$ services.regiond.status_info $}</span>
                        </span>
                    </li>
                    <li class="p-list-tree__item">
                        <span>
                            <span class="p-icon--{$ getServiceClass(services.bind9) $}"></span>
                            &nbsp;bind9
                            <span data-ng-if="services.bind9.status_info"> &mdash; {$ services.bind9.status_info $}</span>
                        </span>
                    </li>
                    <li class="p-list-tree__item">
                        <span>
                            <span class="p-icon--{$ getServiceClass(services.proxy) $}"></span>
                            &nbsp;proxy
                            <span data-ng-if="services.proxy.status_info"> &mdash; {$ services.proxy.status_info $}</span>
                        </span>
                    </li>
                    <li class="p-list-tree__item" data-ng-if="services.ntp_region">
                        <span>
                            <span class="p-icon--{$ getServiceClass(services.ntp_region) $}"></span>
                            &nbsp;ntp
                            <span data-ng-if="services.ntp_region.status_info"> &mdash; {$ services.ntp_region.status_info $}</span>
                        </span>
                    </li>
                </ul>
            </div>
        </div>
        <div class="row" data-ng-show="node.node_type == 2 || node.node_type == 4">
            <div class="col-12">
                <h3>Rack Controller</h3>
                <ul class="p-list-tree" aria-multiselectable="true" role="tablist">
                    <li class="p-list-tree__item p-list-tree__item--group">
                        <span>
                            <span class="p-icon--{$ getServiceClass(services.rackd) $}"></span>
                            &nbsp;rackd
                            <span data-ng-if="services.rackd.status_info"> &mdash; {$ services.rackd.status_info $}</span>
                        </span>
                        <ul class="p-list-tree" role="tabpanel" aria-hidden="true">
                            <li class="p-list-tree__item">
                                <span>
                                    <span class="p-icon--{$ getServiceClass(services.http) $}"></span>
                                    &nbsp;http
                                    <span data-ng-if="services.http.status_info"> &mdash; {$ services.http.status_info $}</span>
                                </span>
                            </li>
                            <li class="p-list-tree__item">
                                <span>
                                    <span class="p-icon--{$ getServiceClass(services.tftp) $}"></span>
                                    &nbsp;tftp
                                    <span data-ng-if="services.tftp.status_info"> &mdash; {$ services.tftp.status_info $}</span>
                                </span>
                            </li>
                        </ul>
                    </li>
                    <li class="p-list-tree__item">
                        <span>
                            <span class="p-icon--{$ getServiceClass(services.dhcpd) $}"></span>
                            &nbsp;dhcpd
                            <span data-ng-if="services.dhcpd.status_info"> &mdash; {$ services.dhcpd.status_info $}</span>
                        </span>
                    </li>
                    <li class="p-list-tree__item">
                        <span>
                            <span class="p-icon--{$ getServiceClass(services.dhcpd6) $}"></span>
                            &nbsp;dhcpd6
                            <span data-ng-if="services.dhcpd6.status_info"> &mdash; {$ services.dhcpd6.status_info $}</span>
                        </span>
                    </li>
                    <li class="p-list-tree__item">
                        <span>
                            <span class="p-icon--{$ getServiceClass(services.tgt) $}"></span>
                            &nbsp;tgt
                            <span data-ng-if="services.tgt.status_info"> &mdash; {$ services.tgt.status_info $}</span>
                        </span>
                    </li>
                    <li class="p-list-tree__item" data-ng-if="services.ntp_rack">
                        <span>
                            <span class="p-icon--{$ getServiceClass(services.ntp_rack) $}"></span>
                            &nbsp;ntp
                            <span data-ng-if="services.ntp_rack.status_info"> &mdash; {$ services.ntp_rack.status_info $}</span>
                        </span>
                    </li>
                </ul>
            </div>
        </div>
    </section>
    <section class="u-no-margin--top" data-ng-if="section.area === 'vlans' || section.area === 'interfaces'" data-ng-controller="NodeNetworkingController">
        <div class="p-strip" data-ng-if="section.area === 'vlans'">
            <div class="row" data-ng-if="!loaded">
                <div class="col-12">
                    <p class="u-text--loading"><i class="p-icon--spinner u-animation--spin"></i>&nbsp;&nbsp;Loading...</p>
                </div>
            </div>
            <div class="row">
                <form data-ng-if="loaded">
                    <table>
                        <thead>
                            <tr>
                                <th class="col-2">Fabric</th>
                                <th class="col-2">VLAN</th>
                                <th class="col-1">DHCP</th>
                                <th class="col-3">Subnets</th>
                                <th class="col-2">Primary rack</th>
                                <th class="col-2">Secondary rack</th>
                            </tr>
                        </thead>
                        <tbody>
                            <tr class="table__row" data-ng-repeat="vlanRow in vlanTable">
                                <td class="col-2">
                                    <a href="#/fabric/{$ vlanRow['fabric'].id $}">{$ vlanRow['fabric'].name $}</a>
                                </td>
                                <td class="col-2">
                                    <a href="#/vlan/{$ vlanRow['vlan'].id $}">{$ getVLANText(vlanRow['vlan']) $}</a>
                                </td>
                                <td class="col-1">
                                    <p data-ng-if="vlanRow.vlan.dhcp_on === true || vlanRow.vlan.relay_vlan !== null || vlanRow.vlan.external_dhcp === true">Enabled</p>
                                    <p data-ng-if="vlanRow.vlan.dhcp_on !== true && vlanRow.vlan.relay_vlan === null">Disabled</p>
                                </td>
                                <td class="col-3">
                                    <div class="u-no-margin--top" data-ng-repeat="subnet in vlanRow['subnets']">
                                      <a href="#/subnet/{$ subnet.id $}">{$ getSubnetText(subnet) $}</a>
                                    </div>
                                </td>
                                <td class="col-2">
                                    <a href="#/node/controller/{$ vlanRow['primary_rack'].system_id $}">{$ vlanRow['primary_rack'].fqdn $}</a>
                                </td>
                                <td class="col-2">
                                    <a href="#/node/controller/{$ vlanRow['secondary_rack'].system_id $}">{$ vlanRow['secondary_rack'].fqdn $}</a>
                                </td>
                            </tr>
                        </tbody>
                    </table>
                </form>
            </div>
        </div>
        <div class="p-strip" data-ng-if="section.area === 'interfaces'">
            <div class="row" data-ng-if="!loaded">
                <div class="col-12">
                    <p><i class="p-icon--spinner u-animation--spin"></i> Loading...</p>
                </div>
            </div>
            <form data-ng-if="loaded">
                <div class="row" data-ng-if="
                !isDevice && ((!isController && isAllNetworkingDisabled() && isSuperUser()) ||
                !node.on_network || (!isController && !isUbuntuOS()))">
                    <div class="col-12">
                        <div class="p-notification--negative" data-ng-if="!node.on_network">
                            <p class="p-notification__response">
                                <span class="p-notification__status">Error:</span> Node must be connected to a network.</p>
                        </div>
                        <div class="p-notification" data-ng-if="!isController && isAllNetworkingDisabled() && isSuperUser()">
                            <p class="p-notification__response">Interface
                                configuration cannot be modified unless the
                                node is Ready, Allocated, or Broken.</p>
                        </div>
                        <div class="p-notification--warning" data-ng-if="!isController && isCustomOS()">
                            <p class="p-notification__response">
                                <span class="p-notification__status">Important:</span> Custom images may require special preparation to support custom network configuration.
                            </p>
                        </div>
                    </div>
                </div>
                <div class="row">
                    <table class="p-table-expanding">
                        <thead>
                            <tr>
                                <th class="col-2">
                                    <span data-ng-if="!isDevice">
                                        <a data-ng-class="{ 'p-link--strong': tableInfo.column == 'name' }"
                                            data-ng-click="tableInfo.column = 'name'">
                                            Name
                                        </a>
                                        <span> | </span>
                                        <a data-ng-class="{ 'p-link--strong': tableInfo.column == 'mac' }"
                                            data-ng-click="tableInfo.column = 'mac'">
                                            MAC
                                        </a>
                                    </span>
                                    <span data-ng-if="isDevice">MAC</span>
                                </th>
                                <th class="col-1 u-align--center"><span data-ng-if="!isController && !isDevice">PXE</span></th>
                                <th class="col-1"><span data-ng-if="!isDevice">Type</span></th>
                                <th class="col-1">
                                    <span data-ng-if="!isDevice">Fabric</span>
                                    <span data-ng-if="isDevice">IP Assignment</span>
                                </th>
                                <th class="col-1"><span data-ng-if="!isDevice">VLAN</span></th>
                                <th class="col-3">Subnet</th>
                                <th class="col-2">IP Address</th>
                                <th class="col-1 u-align--center">Actions</th>
                            </tr>
                        </thead>
                        <tbody data-selected-rows>
                            <tr data-ng-class="{ disabled: isDisabled(), 'is-active': isInterfaceSelected(interface) && (!isAllNetworkingDisabled() || isLimitedEditingAllowed(interface)), noEdit: cannotEditInterface(interface) }"
                                data-ng-repeat="interface in interfaces | removeInterfaceParents:newBondInterface:isAllNetworkingDisabled() | removeInterfaceParents:newBridgeInterface:isAllNetworkingDisabled()">
                                <td class="col-2" aria-label="Name" data-ng-if="!isDevice"
                                    data-ng-class="{ 'is-error': isInterfaceNameInvalid(editInterface) }">
                                    <ul class="p-inline-list u-no-margin--top">
                                        <li class="p-inline-list__item" data-ng-if="!isController && !isAllNetworkingDisabled() && !isEditing(interface)">
                                            <input type="checkbox" class="checkbox" id="{$ getUniqueKey(interface) $}"
                                            data-ng-hide="isAllNetworkingDisabled()"
                                            data-ng-checked="isInterfaceSelected(interface)"
                                            data-ng-click="toggleInterfaceSelect(interface)"
                                            data-ng-disabled="isDisabled()">
                                        </li>
                                        <li class="p-inline-list__item">
                                            <span data-ng-if="!isEditing(interface)" data-ng-show="tableInfo.column == 'name'">{$ interface.name $}</span>
                                            <span class="ng-hide" data-ng-show="tableInfo.column == 'mac'">{$ interface.mac_address $}</span>
                                            <input type="text" class="p-form-validation__input u-no-margin--top"
                                                data-ng-if="isEditing(interface) && interface.type !== 'vlan'"
                                                data-ng-model="editInterface.name">
                                        </li>
                                    </ul>
                                </td>
                                <td class="col-1" data-ng-if="isDevice">{$ interface.mac_address $}</td>
                                <td class="col-1 u-align--center" aria-label="Boot interface">
                                    <span class="u-hide u-show--large">
                                        <input type="radio" name="bootInterface" id="{$ interface.name $}" checked
                                            data-ng-if="!isController && !isDevice && isBootInterface(interface)"
                                            class="u-no-margin--right">
                                        <label for="{$ interface.name $}"></label>
                                    </span>
                                    <span class="u-hide--large" data-ng-if="!isController && !isDevice && isBootInterface(interface)">Yes</span>
                                    <span class="u-hide--large" data-ng-if="!isController && !isDevice && !isBootInterface(interface)">No</span>
                                </td>
                                <td class="col-1" aria-label="Type">
                                    <span data-ng-if="!isDevice && !isEditing(interface)">{$ getInterfaceTypeText(interface) $}</span>
                                </td>
                                <td class="col-1" aria-label="Fabric">
                                    <span data-ng-if="!isDevice && !isEditing(interface)">{$ interface.fabric.name || "Disconnected" $}</span>
                                    <span data-ng-if="isDevice && !isEditing(interface)">{$ getDeviceIPAssignment(interface.ip_assignment) $}</span>
                                </td>
                                <td class="col-1" aria-label="VLAN">
                                    <span data-ng-if="!isDevice && !isEditing(interface)">{$ getVLANText(interface.vlan) $}</span>
                                </td>
                                <td class="col-3" aria-label="Subnet">
                                    <span data-ng-if="!isEditing(interface) && ((isDevice && interface.subnet) || (interface.fabric && !interface.discovered[0].subnet_id))">{$ getSubnetText(interface.subnet) $}</span>
                                    <span data-ng-if="isAllNetworkingDisabled() && interface.discovered[0].subnet_id">
                                        {$ getSubnetText(getSubnet(interface.discovered[0].subnet_id)) $}
                                    </span>
                                </td>
                                <td class="col-2" aria-label="IP Address">
                                    <span data-ng-if="isDevice">
                                        {$ interface.ip_address $}
                                    </span>
                                    <span data-ng-if="!isDevice && !isEditing(interface) && !interface.discovered[0].ip_address && interface.fabric" >
                                        {$ interface.ip_address $} ({$ getLinkModeText(interface) $})
                                    </span>
                                    <span data-ng-if="!isDevice && !isEditing(interface) && interface.discovered[0].ip_address && interface.fabric">
                                        {$ interface.discovered[0].ip_address $} (DHCP)
                                    </span>
                                </td>
                                <td class="col-1">
                                    <div class="p-contextual-menu" toggle-ctrl  data-ng-if="!isAllNetworkingDisabled() || isLimitedEditingAllowed(interface)">
                                        <button class="p-contextual-menu__toggle p-button--base" data-ng-click="toggleMenu()"><i class="p-icon--contextual-menu u-no-margin--right">Actions</i></button>
                                        <div class="p-contextual-menu__dropdown" role="menu" data-ng-show="isToggled">
                                            <button class="p-contextual-menu__link"
                                                aria-label="Add Alias or VLAN"
                                                data-ng-if="!isDevice && canAddAliasOrVLAN(interface)"
                                                data-ng-click="toggleMenu(); quickAdd(interface)">Add alias or VLAN</button>
                                            <button class="p-contextual-menu__link"
                                                data-ng-if="!cannotEditInterface(interface)"
                                                aria-label="Edit"
                                                data-ng-click="toggleMenu(); edit(interface)">Edit {$ getInterfaceTypeText(interface) $}</button>
                                            <button class="p-contextual-menu__link"
                                                data-ng-if="canBeRemoved()"
                                                aria-label="Remove"
                                                data-ng-click="toggleMenu(); quickRemove(interface)">Remove {$ getInterfaceTypeText(interface) $}&hellip;</button>
                                        </div>
                                    </div>
                                </td>
                                <td class="p-table-expanding__panel col-12" data-ng-if="isShowingMembers(interface)">
                                    <div class="row" data-ng-class="{ 'is-active': isShowingMembers(interface) }"
                                        data-ng-repeat="member in interface.members"
                                        data-ng-show="isShowingMembers(interface)">
                                        <div class="col-1"></div>
                                        <div class="col-2" data-ng-show="tableInfo.column == 'name'">{$ member.name $}</div>
                                        <div class="col-2 ng-hide"data-ng-show="tableInfo.column == 'mac'">{$ member.mac_address $}</div>
                                        <div class="col-2">{$ getInterfaceTypeText(member) $}</div>
                                        <div class="col-7"></div>
                                    </div>
                                </td>

<<<<<<< HEAD
                                <td class="p-table-expanding__panel col-12" data-ng-if="isShowingAdd() || isEditing(interface) || isShowingDeleteConfirm() || isShowingAdd() && !newInterface.saving">
=======
                                <td class="p-table-expanding__panel col-12" data-ng-if="!isAllNetworkingDisabled() || isLimitedEditingAllowed(interface)">
>>>>>>> 86cabe4a
                                    <div class="row" data-ng-if="isShowingAdd() || isEditing(interface) || isShowingDeleteConfirm() || isShowingAdd() && !newInterface.saving">
                                        <div class="table__dropdown-title" data-ng-if="windowWidth <= 768">
                                            <h2 data-ng-click="cancel()" class="u-float--left">
                                                <span data-ng-if="canAddAlias(newInterface.parent)">Adding alias</span>
                                                <span data-ng-if="canAddVLAN(newInterface.parent)">Adding VLAN</span>
                                                <span data-ng-if="isEditing(interface)">Editing {$ interface.name $}</span>
                                                <span data-ng-if="isShowingDeleteConfirm()">Removing {$ interface.name $}</span>
                                            </h2>
                                            <button data-ng-click="cancel()" class="p-button u-float--right">
                                                <i class="p-icon--remove">Cancel</i>
                                            </button>
                                        </div>
                                        <div class="p-form p-form--stacked" data-ng-class="{ 'is-active': isEditing(interface) || isShowingAdd() }">
                                            <div class="row" data-ng-if="isShowingAdd()">
                                                <div class="col-6">
                                                    <div class="p-form__group">
                                                        <label class="p-form__label">Name</label>
                                                        <div class="p-form__control">
                                                            <span class="col-4">{$ getAddName() $}</span>
                                                        </div>
                                                    </div>
                                                    <div class="p-form__group">
                                                        <label for="type" class="p-form__label">Type</label>
                                                        <div class="p-form__control">
                                                            <select name="type" data-ng-model="newInterface.type" data-ng-change="addTypeChanged()">
                                                                <option value="alias" data-ng-show="canAddAlias(newInterface.parent)">Alias</option>
                                                                <option value="vlan" data-ng-show="canAddVLAN(newInterface.parent)">VLAN</option>
                                                            </select>
                                                        </div>
                                                    </div>
                                                    <div class="p-form__group" data-ng-if="newInterface.type !== 'alias'">
                                                        <label class="p-form__label">Tags</label>
                                                        <div class="p-form__control tags--inline">
                                                            <tags-input data-ng-model="newInterface.tags" allow-tags-pattern="[\w-]+"></tags-input>
                                                        </div>
                                                    </div>
                                                </div>
                                                <div class="col-6">
                                                    <div class="p-form__group">
                                                        <label for="fabric" class="p-form__label">Fabric</label>
                                                        <div class="p-form__control">
                                                            <select name="fabric"
                                                                data-ng-model="newInterface.parent.fabric"
                                                                data-ng-options="fabric as fabric.name for fabric in fabrics"
                                                                disabled="disabled">
                                                            </select>
                                                        </div>
                                                    </div>
                                                    <div class="p-form__group" data-ng-if="newInterface.type === 'alias'">
                                                        <label for="vlan" class="p-form__label">VLAN</label>
                                                        <div class="p-form__control">
                                                            <select name="vlan"
                                                                data-ng-model="newInterface.vlan"
                                                                data-ng-options="vlan as getVLANText(vlan) for vlan in vlans"
                                                                disabled="disabled">
                                                            </select>
                                                        </div>
                                                    </div>
                                                    <div class="p-form__group" data-ng-if="newInterface.type === 'vlan'">
                                                        <label for="vlan" class="p-form__label">VLAN</label>
                                                        <div class="p-form__control">
                                                            <select name="vlan"
                                                                data-ng-model="newInterface.vlan"
                                                                data-ng-change="vlanChanged(newInterface)"
                                                                data-ng-options="vlan as getVLANText(vlan) for vlan in vlans | removeDefaultVLAN | filterByFabric:newInterface.parent.fabric | filterByUnusedForInterface:newInterface.parent:originalInterfaces">
                                                            </select>
                                                        </div>
                                                    </div>
                                                    <div class="p-form__group">
                                                        <label for="subnet" class="p-form__label">Subnet</label>
                                                        <div class="p-form__control">
                                                            <select name="subnet"
                                                                data-ng-model="newInterface.subnet"
                                                                data-ng-change="subnetChanged(newInterface)"
                                                                data-ng-options="subnet as getSubnetText(subnet) for subnet in subnets | filterByVLAN:newInterface.vlan">
                                                                <option value="" data-ng-hide="newInterface.type === 'alias'">Unconfigured</option>
                                                            </select>
                                                        </div>
                                                    </div>
                                                    <div class="p-form__group" data-ng-if="!isLinkModeDisabled(newInterface)">
                                                        <label for="link-mode" class="p-form__label">IP mode</label>
                                                        <div class="p-form__control">
                                                            <select name="link-mode"
                                                                data-ng-model="newInterface.mode"
                                                                data-ng-change="modeChanged(newInterface)"
                                                                data-ng-options="mode.mode as mode.text for mode in modes | filterLinkModes:newInterface">
                                                            </select>
                                                        </div>
                                                    </div>
                                                    <div class="p-form__group" data-ng-if="newInterface.mode == 'static'">
                                                        <label for="ip-address" class="p-form__label">IP address</label>
                                                        <div class="p-form__control">
                                                            <input name="ip-address" type="text"
                                                                placeholder="IP address"
                                                                data-ng-model="newInterface.ip_address"
                                                                data-ng-class="{ 'is-error': isIPAddressInvalid(newInterface) }">
                                                        </div>
                                                    </div>
                                                </div>
                                            </div>
                                            <maas-obj-form obj="editInterface" manager="nodesManager" manager-method="updateInterfaceForm"
                                                table-form="true" save-on-blur="false" after-save="editSave" pre-process="preProcessInterface"
                                                data-ng-if="isEditing(editInterface)">
                                                <div class="row">
                                                    <div class="col-6">
                                                        <div class="p-form__group" data-ng-if="!isDevice">
                                                            <label class="p-form__label">Type</label>
                                                            <div class="p-form__control">
                                                                <span>{$ getInterfaceTypeText(interface) $}</span>
                                                            </div>
                                                        </div>
                                                        <maas-obj-field type="text" key="mac_address" label="MAC address" label-width="2" input-width="5"
                                                            data-ng-if="interface.type !== 'alias' && interface.type !== 'vlan'" disable-label="false"
                                                            input-class="table__input u-margin--none" placeholder="00:00:00:00:00:00"></maas-obj-field>
                                                        <maas-obj-field type="tags" key="tags" label="Tags" label-width="2" input-width="5"
                                                            placeholder="Add a tag"
                                                            data-ng-if="!isAllNetworkingDisabled(interface) && interface.type !== 'alias'"
                                                            disable-label="false"></maas-obj-field>
                                                    </div>
                                                    <div class="col-6" data-ng-if="!isAllNetworkingDisabled(interface)">
                                                        <maas-obj-field type="options" key="fabric" label="Fabric" label-width="2" input-width="5"
                                                            disable-label="false"
                                                            data-ng-if="!isDevice"
                                                            placeholder="Disconnected" placeholder-enabled="true"
                                                            on-change="fabricChangedForm"
                                                            options="fabric as fabric.name for fabric in fabrics"></maas-obj-field>
                                                        <maas-obj-field type="options" key="vlan" label="VLAN" label-width="2" input-width="5"
                                                            disable-label="false"
                                                            data-ng-if="!isDevice && editInterface.$maasForm.getValue('fabric')"
                                                            disabled="interface.type === 'physical' || interface.type === 'bond'"
                                                            on-change="vlanChangedForm"
                                                            options="vlan as getVLANText(vlan) for vlan in vlans | removeDefaultVLANIfVLAN:interface.type | filterByFabric:editInterface.$maasForm.getValue('fabric')">
                                                        </maas-obj-field>
                                                        <maas-obj-field type="options" key="ip_assignment" label="IP Assignment" label-width="2" input-width="5"
                                                            disable-label="false"
                                                            data-ng-if="isDevice"
                                                            options="assignment.name as assignment.text for assignment in ipAssignments"></maas-obj-field>
                                                        <maas-obj-field type="options" key="subnet" label="Subnet" placeholder="Unconfigured" placeholder-enabled="true"
                                                            disable-label="false" label-width="2" input-width="5"
                                                            data-ng-if="!isDevice && editInterface.$maasForm.getValue('fabric')"
                                                            on-change="subnetChangedForm"
                                                            options="subnet as getSubnetText(subnet) for subnet in subnets | filterByVLAN:editInterface.$maasForm.getValue('vlan')">
                                                            </maas-obj-field>
                                                        <maas-obj-field type="options" key="subnet" label="Subnet" placeholder="Unconfigured" placeholder-enabled="true"
                                                            data-ng-init="editInterface.subnet = editInterface.defaultSubnet" label-width="2" input-width="5"
                                                            data-ng-if="isDevice && editInterface.$maasForm.getValue('ip_assignment') === 'static'"
                                                            on-change="subnetChangedForm"
                                                            disable-label="false"
                                                            options="subnet as getSubnetText(subnet) for subnet in subnets"></maas-obj-field>
                                                        <maas-obj-field type="options" key="mode" label="IP mode" label-width="2" input-width="5"
                                                            disable-label="false"
                                                            data-ng-if="!isDevice && editInterface.$maasForm.getValue('fabric') && !isLinkModeDisabled(editInterface.$maasForm)"
                                                            options="mode.mode as mode.text for mode in modes | filterLinkModes:editInterface.$maasForm">
                                                            on-change="modeChangedForm"
                                                            </maas-obj-field>
                                                        <maas-obj-field type="text" key="ip_address" label="IP address" placeholder="IP Address" label-width="two" input-width="three"
                                                            disable-label="false" input-class="table__input u-margin--none"
                                                            data-ng-if="(!isDevice && editInterface.$maasForm.getValue('fabric') && editInterface.$maasForm.getValue('mode') == 'static') || (isDevice && editInterface.$maasForm.getValue('ip_assignment') === 'external')">
                                                            </maas-obj-field>
                                                        <maas-obj-field type="text" key="ip_address" label="IP Address" placeholder="IP Address (optional)"
                                                            data-ng-if="isDevice && editInterface.$maasForm.getValue('ip_assignment') === 'static'" label-width="2" input-width="5"
                                                            disable-label="false"></maas-obj-field>
                                                    </div>
                                                </div>
                                                <div class="row u-no-margin--top">
                                                    <hr />
                                                    <div class="u-float--left">
                                                        <maas-obj-errors></maas-obj-errors>
                                                    </div>
                                                    <div class="u-float--right u-no-margin--top">
                                                        <button class="p-button--base"
                                                            data-ng-click="editCancel()">Cancel</button>
                                                        <button class="p-button--positive u-no-margin--top"
                                                        data-ng-disabled="(!isDevice && isInterfaceNameInvalid(editInterface)) || isIPAddressInvalid(editInterface) || isMACAddressInvalid(editInterface.mac_address, true)"
                                                        maas-obj-save>Save</button>
                                                    </div>
                                                </div>
                                            </maas-obj-form>
                                        </div>
                                        <div class="row is-active" data-ng-if="isShowingDeleteConfirm() && isInterfaceSelected(interface)">
                                            <div class="col-8">
                                                <p><span class="p-icon--warning">Warning:</span> Are you sure you want to remove this {$ getRemoveTypeText(interface) $}?</p>
                                            </div>
                                            <div class="col-4 u-align--right">
                                                <button class="p-button--base" data-ng-click="cancel()">Cancel</button>
                                                <button class="p-button--negative u-no-margin--top" data-ng-click="confirmRemove(interface)">Remove</button>
                                            </div>
                                        </div>
                                        <hr data-ng-if="isShowingAdd() && !newInterface.saving" />
                                        <div class="row" data-ng-if="isShowingAdd() && !newInterface.saving">
                                            <div class="col-6">
                                                <button class="p-button--neutral"
                                                    data-ng-click="addInterface('alias')"
                                                    data-ng-show="canAddAlias(interface)">Add <span data-ng-show="newInterface.type === 'alias'">another </span>alias</button>
                                                <button class="p-button--neutral u-no-margin--top"
                                                    data-ng-click="addInterface('vlan')"
                                                    data-ng-show="canAddAnotherVLAN(interface)">Add <span data-ng-show="newInterface.type === 'vlan'">another </span>VLAN</button>
                                            </div>
                                            <div class="col-6 u-align--right">
                                                <button class="p-button--base" data-ng-click="cancel()">Cancel</button>
                                                <button class="p-button--positive u-no-margin--top" data-ng-click="addInterface()">Add</button>
                                            </div>
                                        </div>
                                    </div>
                                </td>
                            </tr>
                            <tr class="row is-active" data-ng-if="isShowingCreateBond() && !isAllNetworkingDisabled()">
                                <td class="col-1">
                                    <input type="checkbox" class="checkbox" name="bond-create" disabled="disabled" checked />
                                    <label for="bond-create"></label>
                                </td>
                                <td class="col-2 p-form-validation" data-ng-class="{ 'is-error': isInterfaceNameInvalid(newBondInterface) }">
                                    <input type="text" name="name" class="editible p-form-validation__input"
                                        data-ng-model="newBondInterface.name">
                                </td>
                                <td class="col-1 u-align--center">
                                    <input type="radio" name="bondBootInterface" checked id="{$ newBondInterface $}"
                                        data-ng-if="hasBootInterface(newBondInterface)">
                                    <label for="{$ newBondInterface $}"></label>
                                </td>
                                <td class="col-8"></td>
                                <td class="p-table-expanding__panel col-12">
                                    <div class="row" data-ng-if="windowWidth <= 768">
                                        <div class="col-8">
                                            <h2 data-ng-click="cancel()" class="col-8">&lsaquo;&nbsp;&nbsp;
                                            Create bond
                                            </h2>
                                        </div>
                                        <div class="col-4">
                                            <button data-ng-click="cancel()" class="p-button">
                                                <i class="p-icon--close">Cancel</i>
                                            </button>
                                        </div>
                                    </div>
                                    <div class="p-form p-form--stacked is-active">
                                        <div class="row">
                                            <div class="col-6">
                                                <div class="p-form__group u-hide--large">
                                                    <label for="bond-name" class="p-form__label">Name</label>
                                                    <div class="p-form__control p-form-validation"
                                                        data-ng-class="{ 'is-error': isInterfaceNameInvalid(newBondInterface) }">
                                                        <input type="text" name="name" id="bond-name" class="p-form-validation__input"
                                                            data-ng-model="newBondInterface.name">
                                                    </div>
                                                </div>
                                                <div class="p-form__group">
                                                    <label for="bond-mode" class="p-form__label">Bond mode</label>
                                                    <div class="p-form__control">
                                                        <select name="bond-mode"
                                                            data-ng-model="newBondInterface.mode"
                                                            data-ng-options="mode[0] as mode[1] for mode in bondOptions.modes">
                                                        </select>
                                                    </div>
                                                </div>
                                                <div class="p-form__group">
                                                    <label for="mac" class="p-form__label">MAC address</label>
                                                    <div class="p-form__control p-form-validation"
                                                        data-ng-class="{ 'is-error': isMACAddressInvalid(newBondInterface.mac_address) }">
                                                        <input type="text" name="mac" class="p-form-validation__input"
                                                            placeholder="00:00:00:00:00:00"
                                                            data-ng-model="newBondInterface.mac_address"
                                                            data-ng-pattern="/^([0-9A-F]{2}[::]){5}([0-9A-F]{2})$/gmi" mac-address maxlength="17"
                                                            data-ng-placeholder="getInterfacePlaceholderMACAddress(newBondInterface)">
                                                    </div>
                                                </div>
                                                <div class="p-form__group">
                                                    <label class="p-form__label">Tags</label>
                                                    <div class="p-form__control tags--inline">
                                                        <tags-input data-ng-model="newBondInterface.tags" allow-tags-pattern="[\w-]+"></tags-input>
                                                    </div>
                                                </div>
                                            </div>
                                            <div class="col-6">
                                                <div class="p-form__group" data-ng-if="showLACPRate()">
                                                    <label for="lacp-rate" class="p-form__label">LACP rate</label>
                                                    <div class="p-form__control">
                                                        <select name="lacp-rate"
                                                            data-ng-model="newBondInterface.lacpRate"
                                                            data-ng-options="rate[0] as rate[1] for rate in bondOptions.lacp_rates">
                                                        </select>
                                                    </div>
                                                </div>
                                                <div class="p-form__group" data-ng-if="showXMITHashPolicy()">
                                                    <label for="xmit-hash-policy" class="p-form__label">XMIT hash policy</label>
                                                    <div class="p-form__control">
                                                        <select name="xmit-hash-policy"
                                                            data-ng-model="newBondInterface.xmitHashPolicy"
                                                            data-ng-options="xmit[0] as xmit[1] for xmit in bondOptions.xmit_hash_policies">
                                                        </select>
                                                    </div>
                                                </div>
                                            </div>
                                        </div>
                                    </div>
                                    <table class="row">
                                        <tr class="u-hide u-show--large">
                                            <th class="col-3">Name</th>
                                            <th class="col-3">Type</th>
                                            <th class="col-6">Primary</th>
                                        </tr>
                                        <tr data-ng-repeat="parent in newBondInterface.parents | orderBy:'name'">
                                            <td class="col-3" aria-label="Name">{$ parent.name $}</td>
                                            <td class="col-3" aria-label="Type">{$ getInterfaceTypeText(parent) $}</td>
                                            <td class="col-6" aria-label="Primary">
                                                <input type="radio" name="bondPrimary" id="{$ parent.name $}" data-ng-model="newBondInterface.primary" data-ng-value="parent">
                                                <label for="{$ parent.name $}"></label>
                                            </td>
                                        </tr>
                                    </table>
                                    <div class="row">
                                        <hr />
                                        <div class="col-12 u-align--right">
                                            <button class="p-button--base" type="button" data-ng-click="cancel()">Cancel</button>
                                            <button class="p-button--positive u-no-margin--top"
                                                data-ng-click="addBond()"
                                                data-ng-disabled="cannotAddBond()">Save</button>
                                        </div>
                                    </div>
                                </td>
                            </tr>
                            <tr class="is-active" data-ng-if="isShowingCreateBridge() && !isAllNetworkingDisabled()">
                                <td class="col-1">
                                    <input type="checkbox" class="checkbox" id="bond-create" disabled="disabled" checked />
                                    <label for="bridge-create"></label>
                                </td>
                                <td class="col-2">
                                    <input type="text" class="table__input editible"
                                        data-ng-class="{ 'is-error': isInterfaceNameInvalid(newBridgeInterface) }"
                                        data-ng-model="newBridgeInterface.name">
                                </td>
                                <td class="col-1">
                                    <input class="align-center" type="radio" id="{$ newBridgeInterface $}" name="bridgeBootInterface" checked
                                        data-ng-if="hasBootInterface(newBridgeInterface)">
                                    <label for="{$ newBridgeInterface $}"></label>
                                </td>
                                <td class="col-8"></td>
                                <td class="p-table-expanding__panel col-12" data-ng-if="isShowingCreateBridge() && !isAllNetworkingDisabled()">
                                    <div class="row" data-ng-if="windowWidth <= 768">
                                        <div class="col-6">
                                            <h2 data-ng-click="cancel()" class="u-float--left">&lsaquo;&nbsp;&nbsp;
                                                Create bridge
                                            </h2>
                                        </div>
                                        <div class="col-6 u-align--right">
                                            <button data-ng-click="cancel()" class="p-button--base">
                                                <i class="p-icon--close">Cancel</i>
                                            </button>
                                        </div>
                                    </div>
                                    <div class="p-form p-form--stacked">
                                        <div class="row">
                                            <div class="col-6">
                                                <div class="p-form__group u-hide--large">
                                                    <label for="bridge-name" class="p-form__label">Name</label>
                                                    <div class="p-form__control">
                                                        <input type="text" id="bridge-name"
                                                            data-ng-class="{ 'is-error': isInterfaceNameInvalid(newBridgeInterface) }"
                                                            data-ng-model="newBridgeInterface.name">
                                                    </div>
                                                </div>
                                                <div class="p-form__group">
                                                    <label class="p-form__label">Primary</label>
                                                    <div class="p-form__control">
                                                        <span>{$ newBridgeInterface.primary.name $}</span>
                                                    </div>
                                                </div>
                                                <div class="p-form__group p-form-validation"
                                                    data-ng-class="{ 'is-error': isMACAddressInvalid(newBridgeInterface.mac_address) }">
                                                    <label for="mac" class="p-form__label">MAC address</label>
                                                    <div class="p-form__control">
                                                        <input type="text" name="mac" class="p-form-validation__input"
                                                            placeholder="00:00:00:00:00:00"
                                                            data-ng-model="newBridgeInterface.mac_address"
                                                            data-ng-pattern="/^([0-9A-F]{2}[::]){5}([0-9A-F]{2})$/gmi" mac-address maxlength="17"
                                                            data-ng-placeholder="getInterfacePlaceholderMACAddress(newBridgeInterface)">
                                                    </div>
                                                </div>
                                                <div class="p-form__group">
                                                    <label class="p-form__label">Tags</label>
                                                    <div class="p-form__control tags--inline">
                                                        <tags-input data-ng-model="newBridgeInterface.tags" allow-tags-pattern="[\w-]+"></tags-input>
                                                    </div>
                                                </div>
                                            </div>
                                            <div class="col-6">
                                                <div class="p-form__group">
                                                    <label for="stp" class="p-form__label">STP</label>
                                                    <div class="p-form__control">
                                                        <div class="onoffswitch">
                                                            <input input id="bridge_stp" type="checkbox" name="bridge_stp" class="onoffswitch-checkbox"
                                                                data-ng-model="newBridgeInterface.bridge_stp">
                                                            <label class="onoffswitch-label u-no-margin--top" for="bridge_stp">
                                                                <span class="onoffswitch-inner"></span>
                                                                <span class="onoffswitch-switch"></span>
                                                            </label>
                                                        </div>
                                                    </div>
                                                </div>
                                                <div class="p-form__group" data-ng-if="newBridgeInterface.bridge_stp">
                                                    <label for="fd" class="p-form__label">Forward delay</label>
                                                    <div class="p-form__control">
                                                        <input type="text" name="mac"
                                                            data-ng-model="newBridgeInterface.bridge_fd">
                                                    </div>
                                                </div>
                                            </div>
                                        </div>
                                    </div>
                                    <div class="row is-active">
                                        <hr />
                                        <div class="col-12 u-align--right">
                                            <button class="p-button--base" data-ng-click="cancel()">Cancel</button>
                                            <button class="p-button--positive u-no-margin--top"
                                                data-ng-click="addBridge()"
                                                data-ng-disabled="cannotAddBridge()">Save</button>
                                        </div>
                                    </div>
                                </td>
                            </tr>
                            <tr class="is-active ng-hide" data-ng-show="isShowingCreatePhysical()">
                                <td class="col-2 p-form-validation" data-ng-if="!isDevice"
                                    data-ng-class="{ 'is-error': isInterfaceNameInvalid(newInterface) }">
                                    <input type="text" class="p-form-validation__input"
                                        data-ng-model="newInterface.name">
                                </td>
                                <td class="col-10"></td>
                                <td class="p-table-expanding__panel col-12">
                                    <div class="row" data-ng-if="windowWidth <= 768">
                                        <div class="col-8">
                                            <h2 data-ng-click="cancel()">&lsaquo;&nbsp;&nbsp;New interface</h2>
                                        </div>
                                        <div class="col-4 u-align--right">
                                            <i data-ng-click="cancel()" class="p-icon--close">Cancel</i>
                                        </div>
                                    </div>
                                    <div class="p-form p-form--stacked" data-ng-if="!isDevice">
                                        <div class="row">
                                            <div class="col-6" data-ng-if="!isDevice">
                                                <div class="p-form__group p-form-validation u-hide--large"
                                                    data-ng-class="{ 'is-error': isInterfaceNameInvalid(newInterface) }">
                                                    <label for="new-interface-name" class="p-form__label">Name</label>
                                                    <div class="p-form__control">
                                                        <input type="text" class="p-form-validation__input" id="new-interface-name"
                                                            data-ng-model="newInterface.name">
                                                    </div>
                                                </div>
                                                <div class="p-form__group">
                                                    <label class="p-form__label">Type</label>
                                                    <div class="p-form__control">
                                                        <span>Physical</span>
                                                    </div>
                                                </div>
                                                <div class="p-form__group p-form-validation"
                                                    data-ng-class="{ 'is-error': isMACAddressInvalid(newInterface.mac_address, false) || newInterface.macError }">
                                                    <label for="mac" class="p-form__label">MAC address</label>
                                                    <div class="p-form__control">
                                                        <input type="text" name="mac" class="p-form-validation__input"
                                                            placeholder="00:00:00:00:00:00"
                                                            data-ng-model="newInterface.mac_address"
                                                            data-ng-pattern="/^([0-9A-F]{2}[::]){5}([0-9A-F]{2})$/gmi" mac-address maxlength="17">
                                                    </div>
                                                </div>
                                                <div class="p-form__group">
                                                    <label class="p-form__label">Tags</label>
                                                    <div class="p-form__control tags--inline">
                                                        <tags-input data-ng-model="newInterface.tags" allow-tags-pattern="[\w-]+"></tags-input>
                                                    </div>
                                                </div>
                                            </div>
                                            <div class="col-6">
                                                <div class="p-form__group">
                                                    <label for="fabric" class="p-form__label">Fabric</label>
                                                    <div class="p-form__control">
                                                        <select name="fabric"
                                                            data-ng-model="newInterface.fabric"
                                                            data-ng-change="fabricChanged(newInterface)"
                                                            data-ng-options="fabric as fabric.name for fabric in fabrics">
                                                        </select>
                                                    </div>
                                                </div>
                                                <div class="p-form__group">
                                                    <label for="vlan" class="p-form__label">VLAN</label>
                                                    <div class="p-form__control">
                                                        <select name="vlan"
                                                            data-ng-model="newInterface.vlan"
                                                            data-ng-options="vlan as getVLANText(vlan) for vlan in vlans"
                                                            disabled="disabled">
                                                        </select>
                                                    </div>
                                                </div>
                                                <div class="p-form__group">
                                                    <label for="subnet" class="p-form__label">Subnet</label>
                                                    <div class="p-form__control">
                                                        <select name="subnet"
                                                            data-ng-model="newInterface.subnet"
                                                            data-ng-change="subnetChanged(newInterface)"
                                                            data-ng-options="subnet as getSubnetText(subnet) for subnet in subnets | filterByVLAN:newInterface.vlan">
                                                            <option value="" data-ng-hide="newInterface.type === 'alias'">Unconfigured</option>
                                                        </select>
                                                    </div>
                                                </div>
                                                <div class="p-form__group" data-ng-if="!isLinkModeDisabled(newInterface)">
                                                    <label for="link-mode" class="p-form__label">IP mode</label>
                                                    <div class="p-form__control">
                                                        <select name="link-mode"
                                                            data-ng-model="newInterface.mode"
                                                            data-ng-change="modeChanged(newInterface)"
                                                            data-ng-options="mode.mode as mode.text for mode in modes | filterLinkModes:newInterface">
                                                        </select>
                                                    </div>
                                                </div>
                                                <div class="p-form__group p-form-validation" data-ng-if="newInterface.mode == 'static'"
                                                    data-ng-class="{ 'is-error': isIPAddressInvalid(newInterface) }">
                                                    <label for="ip-address" class="p-form__label">IP address</label>
                                                    <div class="p-form__control">
                                                        <input name="ip-address" type="text"
                                                            class="p-form-validation__input"
                                                            placeholder="IP address (optional)"
                                                            data-ng-model="newInterface.ip_address">
                                                    </div>
                                                </div>
                                            </div>
                                        </div>
                                    </div>
                                    <div class="p-form p-form--stacked u-no-margin--top">
                                        <div class="row" data-ng-if="isDevice">
                                            <div class="col-6">
                                                <div class="p-form__group p-form-validation"
                                                    data-ng-class="{ 'is-error': isMACAddressInvalid(newInterface.mac_address, true) }">
                                                    <label for="mac" class="p-form__label">MAC address</label>
                                                    <div class="p-form__control">
                                                        <input name="mac" type="text"
                                                            class="p-form-validation__input"
                                                            placeholder="00:00:00:00:00:00"
                                                            data-ng-model="newInterface.mac_address"
                                                            data-ng-pattern="/^([0-9A-F]{2}[::]){5}([0-9A-F]{2})$/gmi" mac-address maxlength="17">
                                                    </div>
                                                </div>
                                            </div>
                                            <div class="col-6" data-ng-if="!isAllNetworkingDisabled(interface)">
                                                <div class="p-form__group">
                                                    <label for="ip-assignment" class="p-form__label">IP Assignment</label>
                                                    <div class="p-form__control">
                                                        <select name="ip-assignment"
                                                            data-ng-model="newInterface.ip_assignment"
                                                            data-ng-options="assignment.name as assignment.text for assignment in ipAssignments">
                                                        </select>
                                                    </div>
                                                </div>
                                                <div class="p-form__group" data-ng-if="newInterface.ip_assignment === 'static'">
                                                    <label for="subnet" class="p-form__label">Subnet</label>
                                                    <div class="p-form__control">
                                                        <select name="subnet"
                                                            data-ng-init="newInterface.subnet = subnets[0]"
                                                            data-ng-model="newInterface.subnet"
                                                            data-ng-change="subnetChanged(newInterface)"
                                                            data-ng-options="subnet as getSubnetText(subnet) for subnet in subnets">
                                                        </select>
                                                    </div>
                                                </div>
                                                <div class="p-form__group p-form-validation" data-ng-if="newInterface.ip_assignment !== 'dynamic'"
                                                    data-ng-class="{ 'is-error': isIPAddressInvalid(newInterface) }">
                                                    <label for="ip-address" class="p-form__label">IP address</label>
                                                    <div class="p-form__control">
                                                        <input name="ip-address" type="text"
                                                            class="p-form-validation__input"
                                                            data-ng-if="newInterface.ip_assignment === 'static'"
                                                            placeholder="IP address (optional)"
                                                            data-ng-model="newInterface.ip_address">
                                                        <input name="ip-address" type="text"
                                                            class="p-form-validation__input"
                                                            data-ng-if="newInterface.ip_assignment !== 'static'"
                                                            placeholder="IP address"
                                                            data-ng-model="newInterface.ip_address">
                                                        <p class="p-form-validation__message" role="alert"
                                                            data-ng-if="getInterfaceError(newInterface)">
                                                            <strong>Error:</strong> {$ getInterfaceError(newInterface) $}
                                                        </p>
                                                    </div>
                                                </div>
                                            </div>
                                        </div>
                                    </div>
                                    <div class="row">
                                        <hr />
                                        <div class="u-float--left" data-ng-show="newInterface.errorMsg">
                                            <span class="p-icon--error">Error:</span> {$ newInterface.errorMsg $}
                                        </div>
                                        <div class="u-float--right u-no-margin--top">
                                            <button class="p-button--base" data-ng-click="cancel()">Cancel</button>
                                            <button class="p-button--positive u-no-margin--top"
                                                data-ng-click="addPhysicalInterface()"
                                                data-ng-disabled="cannotAddPhysicalInterface()">Save</button>
                                        </div>
                                    </div>
                                </td>
                            </tr>
                        </tbody>
                    </table>
                </div>
                <div class="row">
                    <div data-ng-if="!isController && !isDevice" data-ng-hide="isAllNetworkingDisabled() || isShowingCreateBond() || isShowingCreatePhysical()">
                        <button class="p-button--neutral"
                            data-ng-disabled="selectedMode !== null"
                            data-ng-click="showCreatePhysical()">Add interface</button>
                        <button class="p-button--neutral"
                            data-ng-disabled="!canCreateBond()"
                            data-ng-click="showCreateBond()">Create bond</button>
                        <button class="p-button--neutral"
                            data-ng-disabled="!canCreateBridge()"
                            data-ng-click="showCreateBridge()">Create bridge</button>
                    </div>
                    <div data-ng-if="isDevice" data-ng-hide="isAllNetworkingDisabled() || isShowingCreateBond() || isShowingCreatePhysical()">
                        <button class="p-button--neutral"
                            data-ng-disabled="selectedMode !== null"
                            data-ng-click="showCreatePhysical()">Add interface</button>
                    </div>
                </div>
            </form>
        </div>
    </section>
    <section class="p-strip" data-ng-if="section.area === 'storage'">
        <form data-ng-controller="NodeStorageController">
            <div class="row">
                <div class="col-12">
                    <div class="p-notification--negative ng-hide" data-ng-hide="has_disks">
                        <p class="p-notification__response">
                            <span class="p-notification__status">Error:</span> No storage information. Commissioning this node will gather the storage information.
                        </p>
                    </div>
                    <div class="p-notification ng-hide" data-ng-show="isAllStorageDisabled() && isSuperUser()">
                        <p class="p-notification__response">Storage configuration cannot be modified unless the node is Ready or Allocated.</p>
                    </div>
                    <div class="p-notification ng-hide" data-ng-show="isAllStorageDisabled() && !isSuperUser()">
                        <p class="p-notification__response">Storage configuration cannot be modified unless the node is Ready or Allocated and you own the node.</p>
                    </div>
                    <div class="p-notification ng-hide" data-ng-show="!isUbuntuOS()">
                        <p class="p-notification__response">Custom storage configuration only supported on Ubuntu. Using flat layout.</p>
                    </div>
                    <div data-ng-repeat="issue in node.storage_layout_issues" class="p-notification--negative ng-hide" data-ng-show="hasStorageLayoutIssues()">
                        <p class="p-notification__response">
                            <span class="p-notification__status">Error:</span> {$ issue $}
                        </p>
                    </div>
                </div>
            </div>
            <div class="row">
                <div data-ng-controller="NodeFilesystemsController">
                    <h3>File systems</h3>
                    <table class="p-table-expanding">
                        <thead>
                            <tr>
                                <th class="col-3">Name</th>
                                <th class="col-1">Size</th>
                                <th class="col-2">File system</th>
                                <th class="col-3">Mount point</th>
                                <th class="col-2">Mount options</th>
                                <th class="col-1"><div class="u-align--center">Actions</div></th>
                            </tr>
                        </thead>
                        <tbody>
                            <tr data-ng-hide="filesystems.length">
                                <td class="col-12">
                                    No filesystems defined.
                                </td>
                            </tr>
                            <tr data-ng-repeat="filesystem in filesystems" data-ng-class="{ 'is-active': filesystem.$selected }">
                                <td class="col-3" aria-label="Name">{$ filesystem.name $}</td>
                                <td class="col-1" aria-label="Size">{$ filesystem.size_human $}</td>
                                <td class="col-2" aria-label="File system">{$ filesystem.fstype $}</td>
                                <td class="col-3" aria-label="Mount point">{$ filesystem.mount_point $}</td>
                                <td class="col-2" aria-label="Mount options">{$ filesystem.mount_options $}</td>
                                <td class="col-1">
                                    <div class="u-align--right">
                                        <div class="p-contextual-menu" toggle-ctrl data-ng-if="!isAllStorageDisabled()">
                                            <button class="p-button--base p-contextual-menu__toggle" aria-controls="#{$ item.name $}-menu"
                                                data-ng-click="toggleMenu()" aria-haspopup="true"><i class="p-icon--contextual-menu"></i></button>
                                            <div class="p-contextual-menu__dropdown" role="menu" data-ng-show="isToggled" id="{$ item.name $}-menu">
                                                <a href="" class="p-contextual-menu__link"
                                                aria-label="Unmount" data-ng-click="toggleMenu(); quickFilesystemUnmount(filesystem)"
                                                data-ng-show="!isAllStorageDisabled() && usesStorage(filesystem.fstype)">Unmount</a>
                                                <a href="" class="p-contextual-menu__link"
                                                aria-label="Remove" data-ng-click="toggleMenu(); quickFilesystemDelete(filesystem)"
                                                data-ng-show="!isAllStorageDisabled()">Remove&hellip;</a>
                                            </div>
                                        </div>
                                    </div>
                                </td>
                                <td class="p-table-expanding__panel col-12" data-ng-if="filesystemMode === 'unmount' || filesystemMode === 'delete'">
                                    <div class="row" data-ng-if="windowWidth <= 768">
                                        <div class="col-8">
                                            <h2 data-ng-click="filesystemCancel()">
                                                <span data-ng-if="filesystemMode === 'unmount'">Unmounting {$ filesystem.name $}</span>
                                                <span data-ng-if="filesystemMode === 'delete'">Removing {$ filesystem.name $}</span>
                                            </h2>
                                        </div>
                                        <div class="col-4 u-align--right">
                                            <button data-ng-click="filesystemCancel()" class="p-icon--close">Cancel</button>
                                        </div>
                                    </div>
                                    <div data-ng-if="filesystemMode !== null && filesystemMode !== 'multi'" data-ng-class="{ 'is-active': filesystemMode !== null && filesystemMode !== 'multi' }">
                                        <div class="row" data-ng-if="filesystemMode === 'unmount'">
                                            <div class="col-8">
                                                <p><span class="p-icon--warning">Warning:</span> Are you sure you want to unmount this filesystem?</p>
                                            </div>
                                            <div class="col-4 u-align--right">
                                                <button class="p-button--base" type="button" data-ng-click="filesystemCancel()">Cancel</button>
                                                <button class="p-button--neutral u-no-margin--top" data-ng-click="filesystemConfirmUnmount(filesystem)">Unmount</button>
                                            </div>
                                        </div>
                                        <div data-ng-if="filesystemMode === 'delete'">
                                            <div class="col-8">
                                                <p><span class="p-icon--warning">Warning:</span> Are you sure you want to remove this {$ getRemoveTypeText(filesystem) $}?</p>
                                            </div>
                                            <div class="col-4 u-align--right">
                                                <button class="p-button--base" type="button" data-ng-click="filesystemCancel(filesystem)">Cancel</button>
                                                <button class="p-button--negative u-no-margin--top" data-ng-click="filesystemConfirmDelete(filesystem)">Remove</button>
                                            </div>
                                        </div>
                                    </div>
                                </td>
                            </tr>

                            <tr class="is-active" data-ng-if="dropdown" data-ng-switch="dropdown">
                                <!-- Adding a new TMPFS or RAMFPS file system -->
                                <td class="p-table-expanding__panel col-12" data-ng-controller="NodeAddSpecialFilesystemController" data-ng-switch-when="special">
                                    <div class="row" data-ng-if="windowWidth <= 768">
                                        <div class="col-8">
                                            <h2 data-ng-click="cancel()">Adding filesystem</h2>
                                        </div>
                                        <div class="col-4 u-align--right">
                                            <i data-ng-click="cancel()" class="p-icon--close">Cancel</i>
                                        </div>
                                    </div>
                                    <div class="row p-form p-form--stacked">
                                        <div class="col-6">
                                            <div class="p-form__group">
                                                <label class="p-form__label">Description</label>
                                                <div class="p-form__control">
                                                    <span data-ng-bind="description"></span>
                                                </div>
                                            </div>
                                            <div class="p-form__group">
                                                <label for="file-sys" class="p-form__label">Filesystem</label>
                                                <div class="p-form__control">
                                                    <select name="type" id="type" data-ng-model="filesystem.fstype">
                                                        <option value="" disabled="disabled">Select type</option>
                                                        <option value="tmpfs">tmpfs</option>
                                                        <option value="ramfs">ramfs</option>
                                                    </select>
                                                </div>
                                            </div>
                                        </div>
                                        <div class="col-6">
                                            <div class="p-form__group p-form-validation u-no-margin--top"
                                                data-ng-class="{ 'is-error': isMountPointInvalid(filesystem.mountPoint) }">
                                                <label class="p-form__label" for="mount-point">Mount point</label>
                                                <div class="p-form__control">
                                                    <input type="text" id="mount-point" class="p-form-validation__input"
                                                        placeholder="Absolute path" data-ng-model="filesystem.mountPoint">
                                                </div>
                                            </div>
                                            <div class="p-form__group">
                                                <label for="mount-options" class="p-form__label">Mount options</label>
                                                <div class="p-form__control">
                                                    <input type="text" id="mount-options"
                                                        placeholder="Separated by commas, no spaces" data-ng-model="filesystem.mountOptions">
                                                </div>
                                            </div>
                                        </div>
                                    </div>
                                    <div class="row u-no-margin--top">
                                        <hr />
                                        <div class="u-align--right u-no-margin--top">
                                            <button class="p-button--base" type="button"
                                                data-ng-click="cancel()">Cancel</button>
                                            <button class="p-button--neutral u-no-margin--top ng-binding"
                                                data-ng-disabled="!canMount()"
                                                data-ng-click="mount()">Mount</button>
                                        </div>
                                    </div>
                                </td>
                            </tr>
                        </tbody>
                    </table>
                    <button class="p-button--neutral p-tooltip--top-center"
                        data-ng-disabled="dropdown !== null"
                        data-ng-class="{ 'p-tooltip': dropdown === null}"
                        data-ng-if="!isAllStorageDisabled()"
                        data-ng-click="addSpecialFilesystem()">
                        Add special filesystem
                        <span class="p-tooltip__message" role="tooltip">Create a tmpfs or ramfs filesystem</span>
                    </button>
                </div>
                <div data-ng-show="cachesets.length">
                    <div class="row">
                        <h3>Available cache sets</h3>
                    </div>
                    <div class="row">
                        <table class="p-table-expanding">
                            <thead>
                                <tr>
                                    <th class="col-1"></th>
                                    <th class="col-2">Name</th>
                                    <th class="col-3">Size</th>
                                    <th class="col-4">Used by</th>
                                    <th class="col-2 u-align--right">Actions</th>
                                </tr>
                            </thead>
                            <tbody>
                                <tr data-ng-repeat="cacheset in cachesets" data-ng-class="{ 'is-active': cacheset.$selected }">
                                    <td class="col-1 u-hide u-show--large"></td>
                                    <td class="col-2" aria-label="Name">{$ cacheset.name $}</td>
                                    <td class="col-3" aria-label="Size">{$ cacheset.size_human $}</td>
                                    <td class="col-4" aria-label="Used by">{$ cacheset.used_by $}</td>
                                    <td class="col-2">
                                        <div toggle-ctrl data-ng-if="canDeleteCacheSet(cacheset)">
                                            <button class="p-button" aria-label="Remove"
                                                data-ng-show="canDeleteCacheSet(cacheset)"
                                                data-ng-click="toggleMenu(); quickCacheSetDelete(cacheset)">Remove cacheset</button>
                                        </div>
                                    </td>
                                    <td class="p-table-expanding__panel col-12" data-ng-if="cachesetsMode === 'delete'">
                                        <div class="row" data-ng-if="windowWidth <= 768">
                                            <div class="col-8">
                                                <h2 data-ng-click="filesystemCancel()">
                                                    <span data-ng-if="cachesetsMode === 'delete'">Removing {$ cacheset.name $}</span>
                                                </h2>
                                            </div>
                                            <div class="col-4 u-aling--right">
                                                <i data-ng-click="filesystemCancel()" class="p-icon--close">Cancel</i>
                                            </div>
                                        </div>
                                        <div class="row" data-ng-class="{ 'is-active': cachesetsMode !== null && cachesetsMode !== 'multi' }">
                                            <div data-ng-show="cachesetsMode === 'single' && canDeleteCacheSet(cacheset)">
                                                <button class="p-button--base"
                                                    data-ng-show="canDeleteCacheSet(cacheset)"
                                                    data-ng-click="cacheSetDelete()">Remove</button>
                                            </div>
                                            <div class="row ng-hide" data-ng-show="cachesetsMode === 'delete'">
                                                <div class="col-8">
                                                    <p><span class="p-icon--warning">Warning:</span> Are you sure you want to delete this cache set?</p>
                                                </div>
                                                <div class="col-4 u-align--right">
                                                    <button class="p-button--base" type="button" data-ng-click="cacheSetCancel()">Cancel</button>
                                                    <button class="p-button--negative u-no-margin--top" data-ng-click="cacheSetConfirmDelete(cacheset)">Remove</button>
                                                </div>
                                            </div>
                                        </div>
                                    </td>
                                </tr>
                            </tbody>
                        </table>
                    </div>
                </div>
                <div class="p-strip">
                    <div class="row">
                        <h3>Available disks and partitions</h3>
                    </div>
                    <div class="row">
                        <table class="p-table-expanding">
                            <thead>
                                <tr>
                                    <th class="col-2">
                                        <input type="checkbox" class="checkbox u-float--left" id="available-check-all"
                                            data-ng-hide="isAvailableDisabled()"
                                            data-ng-checked="availableAllSelected"
                                            data-ng-click="toggleAvailableAllSelect()"
                                            data-ng-disabled="isAvailableDisabled()" />
                                        <label for="available-check-all"></label>
                                        <a data-ng-click="tableInfo.column = 'name'" data-ng-class="{'p-link--soft': tableInfo.column === 'name'}">Name</a>
                                        <span class="divide"> | </span>
                                        <a data-ng-click="tableInfo.column = 'model'" data-ng-class="{'p-link--soft': tableInfo.column === 'model'}">Model</a>
                                        <span class="divide"> | </span>
                                        <a data-ng-click="tableInfo.column = 'serial'" data-ng-class="{'p-link--soft': tableInfo.column === 'serial'}">Serial</a>
                                    </th>
                                    <th class="col-2">Fireware version</th>
                                    <th class="col-1"><div class="u-align--center">Boot</div></th>
                                    <th class="col-1">Size</th>
                                    <th class="col-1">Device Type</th>
                                    <th class="col-1">Filesystem</th>
                                    <th class="col-2">Tags</th>
                                    <th class="col-1">Health</th>
                                    <th class="col-1"><div class="u-align--center">Actions</div></th>
                                </tr>
                            </thead>
                            <tbody>
                                <tr data-ng-hide="available.length">
                                    <td colspan="9" class="col-12">
                                        No available disks or partitions.
                                    </td>
                                </tr>
                                <tr data-ng-repeat="item in available | removeAvailableByNew:availableNew"
                                    data-ng-class="{ 'is-active': item.$selected }">
                                    <td class="col-2 p-form-validation" aria-label="Name"
                                        data-ng-class="{ 'is-error': isNameInvalid(item) }">
                                        <input type="checkbox" class="checkbox u-float--left" id="{$ item.name $}"
                                            data-ng-hide="isAvailableDisabled()"
                                            data-ng-checked="item.$selected"
                                            data-ng-click="toggleAvailableSelect(item)"
                                            data-ng-disabled="isAvailableDisabled()" />
                                        <label for="{$ item.name $}" ></label>
                                        <span data-ng-show="tableInfo.column === 'name'" data-ng-hide="availableMode === 'edit' && item.$selected">{$ item.name $}</span>
                                        <span data-ng-show="tableInfo.column === 'model'">{$ item.model $}</span>
                                        <span data-ng-show="tableInfo.column === 'serial'">{$ item.serial $}</span>
                                        <input type="text" class="p-form-validation__input"
                                            data-ng-model="item.name"
                                            data-ng-show="availableMode === 'edit' && item.$selected"
                                            data-ng-disabled="item.type === 'partition' || isAllStorageDisabled() || !isSuperUser()"
                                            data-ng-change="nameHasChanged(item)">
                                    </td>
                                    <td class="col-2" aria-label="Firmware Version">{$ item.firmware_version $}</td>
                                    <td class="col-1" aria-label="Boot">
                                        <div class="u-align--center">
                                            <input type="radio" name="boot-disk" id="{$ item.name $}-boot" class="u-no-margin--right"
                                                data-ng-click="setAsBootDisk(item)"
                                                data-ng-checked="item.is_boot"
                                                data-ng-if="item.type === 'physical'"
                                                data-ng-disabled="isBootDiskDisabled(item, 'available')"
                                                data-ng-hide="availableMode === 'edit' && item.$selected">
                                            <label for="{$ item.name $}-boot" data-ng-hide="availableMode === 'edit' && item.$selected"></label>
                                        </div>
                                    </td>
                                    <td class="col-1" aria-label="Size">
                                        <span data-ng-hide="availableMode === 'edit' && item.$selected">
                                            {$ item.size_human $} <span class="table__label ng-hide" data-ng-show="showFreeSpace(item)">Free: {$ item.available_size_human $}</span>
                                        </span>
                                    </td>
                                    <td class="col-1" aria-label="Device type">
                                        <span data-ng-hide="availableMode === 'edit' && item.$selected">{$ getDeviceType(item) $}</span>
                                    </td>
                                    <td class="col-1" aria-label="Filesystem">
                                        <span data-ng-hide="availableMode === 'edit' && item.$selected">{$ item.fstype $}</span>
                                    </td>
                                    <td class="col-2" aria-label="Tags">
                                        <span class="table__tag" data-ng-repeat="tag in item.tags" data-ng-hide="item.$options.editingTags">
                                            <a href="#/node/?query=storage_tags:({$ tag.text $})">{$ tag.text $}</a>
                                        </span>
                                    </td>
                                    <td class="col-1" aria-label="Health">
                                        <span data-maas-script-status="script-status" data-script-status="item.test_status" data-ng-if="item.type === 'physical'"></span>
                                        <span data-ng-if="item.test_status === 0 || item.test_status === 1 || item.test_status === 2 || item.test_status === 5 || item.test_status === 7">Ok</span>
                                        <span data-ng-if="item.test_status === 3 || item.test_status === 4 || item.test_status === 8">Error</span>
                                        <span data-ng-if="item.test_status === 6">Degraded</span>
                                        <span data-ng-if="item.test_status === -1">Unknown</span>
                                    </td>
                                    <td class="col-1 u-align--right">
                                        <div class="p-contextual-menu" toggle-ctrl
                                            data-ng-if="canAddLogicalVolume(item) || canAddPartition(item) || canEdit(item) || canDelete(item)">
                                            <button class="p-contextual-menu__toggle p-button--base" aria-controls="#{$ item.name $}-menu"
                                                data-ng-click="toggleMenu()" aria-haspopup="true"><i class="p-icon--contextual-menu u-no-margin--right">Actions</i></button>
                                            <div class="p-contextual-menu__dropdown" role="menu" data-ng-show="isToggled" id="{$ item.name $}-menu">
                                                <a href="" class="p-contextual-menu__link"
                                                    aria-label="Add logical volume"
                                                    data-ng-show="canAddLogicalVolume(item)"
                                                    data-ng-click="toggleMenu(); availableLogicalVolume(item)">Add logical volume</a>
                                                <a href="" class="p-contextual-menu__link"
                                                    aria-label="Partition"
                                                    data-ng-show="canAddPartition(item)"
                                                    data-ng-click="toggleMenu(); availableQuickPartition(item)">Add partition</a>
                                                <a href="" class="p-contextual-menu__link"
                                                    aria-label="Edit"
                                                    data-ng-show="canEdit(item)"
                                                    data-ng-click="toggleMenu(); availableQuickEdit(item)">Edit disk</a>
                                                <a href="" class="p-contextual-menu__link"
                                                    aria-label="Remove"
                                                    data-ng-show="canDelete(item)"
                                                    data-ng-click="toggleMenu(); availableQuickDelete(item)">Remove disk&hellip;</a>
                                            </div>
                                        </div>
                                    </td>
                                    <td class="p-table-expanding__panel col-12"
                                        data-ng-if="(availableMode === 'edit' || availableMode === 'format-mount' || availableMode === 'partition' || availableMode === 'logical-volume' || availableMode === 'delete') && item.$selected">
                                        <div class="row" data-ng-if="windowWidth <= 768">
                                            <div class="col-8">
                                                <h2 data-ng-click="availableCancel(item)">
                                                    <span data-ng-if="availableMode === 'edit'">Editing {$ item.name $}</span>
                                                    <span data-ng-if="availableMode === 'format-mount'">Mount device</span>
                                                    <span data-ng-if="availableMode === 'partition'">Adding partition</span>
                                                    <span data-ng-if="availableMode === 'logical-volume'">Adding logical volume</span>
                                                    <span data-ng-if="availableMode === 'delete'">Removing {$ item.name $}</span>
                                                </h2>
                                            </div>
                                            <div class="col-4 u-align--right">
                                                <i data-ng-click="availableCancel(item)" class="p-icon--close">Cancel</i>
                                            </div>
                                        </div>
                                        <div class="row p-form p-form--stacked" data-ng-if="availableMode === 'edit'">
                                            <div class="col-6">
                                                <div class="p-form__group p-form-validation u-hide--large" data-ng-show="availableMode === 'edit' && item.$selected"
                                                    data-ng-class="{ 'is-error': isNameInvalid(item) }">
                                                    <label class="p-form__label" for="device-name" data-ng-show="availableMode === 'edit' && item.$selected">Name</label>
                                                    <div class="p-form__control">
                                                        <input type="text" id="device-name" class="p-form-validation__input"
                                                            data-ng-model="item.name"
                                                            data-ng-show="availableMode === 'edit' && item.$selected"
                                                            data-ng-disabled="item.type === 'partition' || isAllStorageDisabled() || !isSuperUser()"
                                                            data-ng-change="nameHasChanged(item)">
                                                    </div>
                                                </div>
                                                <div class="p-form__group">
                                                    <label class="p-form__label">Size</label>
                                                    <div class="p-form__control">
                                                        <span>{$ item.size_human $}</span>
                                                    </div>
                                                </div>
                                                <div class="p-form__group ng-hide" data-ng-show="showFreeSpace(item)">
                                                    <label class="p-form__label">Free space</label>
                                                    <div class="p-form__control">
                                                        <span>{$ item.available_size_human $}</span>
                                                    </div>
                                                </div>
                                                <div class="p-form__group">
                                                    <label class="p-form__label">Type</label>
                                                    <div class="p-form__control">
                                                        <span>{$ getDeviceType(item) $}</span>
                                                    </div>
                                                </div>
                                                <div class="p-form__group" data-ng-if="item.$options.editingTags">
                                                    <label for="tags" class="p-form__label">Tags</label>
                                                    <div class="p-form__control tags--inline">
                                                        <tags-input data-ng-model="item.$options.tags" data-ng-if="item.$options.editingTags" allow-tags-pattern="[\w-]+"></tags-input>
                                                    </div>
                                                </div>
                                            </div>
                                            <div class="col-6" data-ng-show="item.$options.editingFilesystem">
                                                <div class="p-form__group">
                                                    <label for="filesys" class="p-form__label">Filesystem</label>
                                                    <div class="p-form__controls">
                                                        <select name="filesys"
                                                            data-ng-model="item.$options.fstype"
                                                            data-ng-change="fstypeChanged(item.$options)"
                                                            data-ng-options="fs.key as fs.key for fs in node.supported_filesystems">
                                                            <option value="" selected="selected">Unformatted</option>
                                                        </select>
                                                    </div>
                                                </div>
                                                <div class="p-form__group p-form-validation"
                                                    data-ng-class="{ 'is-error': isMountPointInvalid(item.$options.mountPoint) }">
                                                    <label for="mount-point" class="p-form__label">Mount point</label>
                                                    <div class="p-form__controls">
                                                        <input type="text" id="mount-point" class="p-form-validation__input"
                                                            placeholder="Absolute path"
                                                            data-ng-model="item.$options.mountPoint"
                                                            data-ng-disabled="!usesMountPoint(item.$options.fstype)">
                                                    </div>
                                                </div>
                                                <div class="p-form__group">
                                                    <label for="mount-options" class="p-form__label">Mount options</label>
                                                    <div class="p-form__controls">
                                                        <input type="text" id="mount-options"
                                                            placeholder="Separated by commas, no spaces"
                                                            data-ng-model="item.$options.mountOptions"
                                                            data-ng-disabled="item.$options.fstype === null">
                                                    </div>
                                                </div>
                                            </div>
                                        </div>
                                        <div class="row p-form p-form--stacked"
                                            data-ng-if="availableMode === 'format-mount'"
                                            data-ng-class="{ 'is-active': availableMode === 'format-mount' }">
                                            <div class="col-6">
                                                <div class="p-form__group">
                                                    <label class="p-form__label">Size</label>
                                                    <div class="p-form__controls">
                                                        <span>{$ item.size_human $} <span class="ng-hide" data-ng-show="showFreeSpace(item)">Free: {$ item.available_size_human $}</span></span>
                                                    </div>
                                                </div>
                                                <div class="p-form__group">
                                                    <label class="p-form__label">Type</label>
                                                    <div class="p-form__controls">
                                                        <span>{$ getDeviceType(item) $}</span>
                                                    </div>
                                                </div>
                                                <div class="p-form__group">
                                                    <label for="tags" class="p-form__label">Tags</label>
                                                    <div class="p-form__controls">
                                                        <input type="text" id="tags" name="tags">
                                                    </div>
                                                </div>
                                            </div>
                                            <div class="col-6">
                                                <div class="p-form__group">
                                                    <label for="filesys" class="p-form__label">Filesystem</label>
                                                    <div class="p-form__controls">
                                                        <select name="filesys"
                                                            data-ng-model="item.$options.fstype"
                                                            data-ng-change="fstypeChanged(item.$options)"
                                                            data-ng-options="fs.key as fs.key for fs in node.supported_filesystems">
                                                            <option value="">Unformatted</option>
                                                        </select>
                                                    </div>
                                                </div>
                                                <div class="p-form__group p-form-validation"
                                                    data-ng-class="{ 'is-error': isMountPointInvalid(item.$options.mountPoint) }">
                                                    <label for="mount-point" class="p-form__label">Mount point</label>
                                                    <div class="p-form__controls">
                                                        <input type="text" id="mount-point" class="p-form-validation__input"
                                                            placeholder="Absolute path"
                                                            data-ng-model="item.$options.mountPoint"
                                                            data-ng-disabled="!usesMountPoint(item.$options.fstype)">
                                                    </div>
                                                </div>
                                                <div class="p-form__group">
                                                    <label for="mount-options" class="p-form__label">Mount options</label>
                                                    <div class="p-form__controls">
                                                        <input type="text" id="mount-options"
                                                            placeholder="Separated by commas, no spaces"
                                                            data-ng-model="item.$options.mountOptions"
                                                            data-ng-disabled="item.$options.fstype === null">
                                                    </div>
                                                </div>
                                            </div>
                                        </div>
                                        <div class="row p-form p-form--stacked"
                                            data-ng-if="availableMode === 'partition'"
                                            data-ng-class="{ 'is-active': availableMode === 'partition' }">
                                            <div class="col-6">
                                                <div class="p-form__group">
                                                    <label for="mount-options" class="p-form__label">Name</label>
                                                    <div class="p-form__controls">
                                                        <span>{$ getAddPartitionName(item) $}</span>
                                                    </div>
                                                </div>
                                                <div class="p-form__group">
                                                    <label for="mount-options" class="p-form__label">Type</label>
                                                    <div class="p-form__controls">
                                                        <span>Partition</span>
                                                    </div>
                                                </div>
                                                <div class="p-form__group p-form-validation"
                                                    data-ng-class="{ 'is-error': isAddPartitionSizeInvalid(item) }">
                                                    <label class="p-form__label" for="size">Size</label>
                                                    <div class="p-form__controls">
                                                        <input type="text" id="size" data-ng-model="item.$options.size"
                                                            class="p-form-validation__input">
                                                        <select name="size-units" class="p-form-validation__input"
                                                            data-ng-model="item.$options.sizeUnits">
                                                            <option value="MB">MB</option>
                                                            <option value="GB">GB</option>
                                                            <option value="TB">TB</option>
                                                        </select>
                                                    </div>
                                                </div>
                                            </div>
                                            <div class="col-6">
                                                <div class="p-form__group">
                                                    <label class="p-form__label" for="filesys">Filesystem</label>
                                                    <div class="p-form__controls">
                                                        <select name="filesys" id="filesys"
                                                            data-ng-model="item.$options.fstype"
                                                            data-ng-change="fstypeChanged(item.$options)"
                                                            data-ng-options="fs.key as fs.key for fs in node.supported_filesystems">
                                                            <option value="">Unformatted</option>
                                                        </select>
                                                    </div>
                                                </div>
                                                <div class="p-form__group p-form-validation"
                                                    data-ng-class="{ 'is-error': isMountPointInvalid(item.$options.mountPoint) }">
                                                    <label class="p-form__label" for="mount-point">Mount point</label>
                                                    <div class="p-form__controls">
                                                        <input type="text" id="mount-point"
                                                            placeholder="Absolute path" class="p-form-validation__input"
                                                            data-ng-model="item.$options.mountPoint"
                                                            data-ng-disabled="!usesMountPoint(item.$options.fstype)">
                                                    </div>
                                                </div>
                                                <div class="p-form__group">
                                                    <label class="p-form__label" for="mount-options">Mount options</label>
                                                    <div class="p-form__controls">
                                                        <input type="text" id="mount-options"
                                                            placeholder="Separated by commas, no spaces"
                                                            data-ng-model="item.$options.mountOptions"
                                                            data-ng-disabled="item.$options.fstype === null">
                                                    </div>
                                                </div>
                                            </div>
                                        </div>
                                        <div class="row p-form p-form--stacked"
                                            data-ng-if="availableMode === 'logical-volume'"
                                            data-ng-class="{ 'is-active': availableMode === 'logical-volume' }">
                                            <div class="col-6">
                                                <div class="p-form__group p-form-validation"
                                                    data-ng-class="{ 'is-error': isLogicalVolumeNameInvalid(item) }">
                                                    <label for="name" class="p-form__label">Name</label>
                                                    <div class="p-form__controls">
                                                        <input type="text" class="p-form-validation__input"
                                                            data-ng-change="newLogicalVolumeNameChanged(item)"
                                                            data-ng-model="item.$options.name">
                                                    </div>
                                                </div>
                                                <div class="p-form__group p-form-validation"
                                                    data-ng-class="{ 'is-error': isAddLogicalVolumeSizeInvalid(item) }">
                                                    <label for="size" class="p-form__label">Size</label>
                                                    <div class="p-form__controls">
                                                        <input type="text" id="size"
                                                            class="p-form-validation__input"
                                                            data-ng-model="item.$options.size">
                                                        <select name="size-units"
                                                            data-ng-model="item.$options.sizeUnits"
                                                            class="p-form-validation__input">
                                                            <option value="MB">MB</option>
                                                            <option value="GB">GB</option>
                                                            <option value="TB">TB</option>
                                                        </select>
                                                    </div>
                                                </div>
                                                <dl>
                                                    <dt>Type</dt>
                                                    <dd>Logical volume</dd>
                                                </dl>
                                                <div class="p-form__group">
                                                    <label for="tags" class="p-form__label">Tags</label>
                                                    <div class="p-form__controls tags--inline">
                                                        <tags-input data-ng-model="item.$options.tags" allow-tags-pattern="[\w-]+"></tags-input>
                                                    </div>
                                                </div>
                                            </div>
                                            <div class="col-6">
                                                <div class="p-form__group">
                                                    <label for="filesys" class="p-form__label">Filesystem</label>
                                                    <div class="p-form__controls">
                                                        <select name="filesys"
                                                            data-ng-model="item.$options.fstype"
                                                            data-ng-change="fstypeChanged(item.$options)"
                                                            data-ng-options="fs.key as fs.key for fs in node.supported_filesystems">
                                                            <option value="">Unformatted</option>
                                                        </select>
                                                    </div>
                                                </div>
                                                <div class="p-form__group p-form-validation"
                                                    data-ng-class="{ 'is-error': isMountPointInvalid(item.$options.mountPoint) }">
                                                    <label for="mount-point" class="p-form__label">Mount point</label>
                                                    <div class="p-form__controls">
                                                        <input type="text" id="mount-point"
                                                            class="p-form-validation__input"
                                                            placeholder="Absolute path"
                                                            data-ng-model="item.$options.mountPoint"
                                                            data-ng-disabled="!usesMountPoint(item.$options.fstype)">
                                                    </div>
                                                </div>
                                                <div class="p-form__group">
                                                    <label for="mount-options" class="p-form__label">Mount options</label>
                                                    <div class="p-form__controls">
                                                        <input type="text" id="mount-options"
                                                            placeholder="Separated by commas, no spaces"
                                                            data-ng-model="item.$options.mountOptions"
                                                            data-ng-disabled="item.$options.fstype === null">
                                                    </div>
                                                </div>
                                            </div>
                                        </div>
                                        <div data-ng-if="availableMode !== null && activeMode !== 'multi'"
                                            data-ng-class="{ 'is-active': availableMode !== null && activeMode !== 'multi' }">
                                            <div data-ng-if="availableMode === 'edit'" class="row">
                                                <hr />
                                                <div class="col-12 u-align--right">
                                                    <button class="p-button--base" type="button" data-ng-click="availableCancel(item)">Cancel</button>
                                                    <button class="p-button--positive u-no-margin--top"
                                                        data-ng-disabled="isMountPointInvalid(item.$options.mountPoint) || isNameInvalid(item)"
                                                        data-ng-click="availableConfirmEdit(item)">Save</button>
                                                </div>
                                            </div>
                                            <div data-ng-if="availableMode === 'delete'" class="row">
                                                <div class="col-8">
                                                    <p><span class="p-icon--warning">Warning:</span> Are you sure you want to remove this {$ getRemoveTypeText(item) $}?</p>
                                                </div>
                                                <div class="col-4 u-align--right">
                                                    <button class="p-button--base" type="button" data-ng-click="availableCancel(item)">Cancel</button>
                                                    <button class="p-button--negative u-no-margin--top" data-ng-click="availableConfirmDelete(item)">Remove</button>
                                                </div>
                                            </div>
                                            <div data-ng-if="availableMode === 'partition'" class="row">
                                                <hr />
                                                <div class="col-12 u-align--right">
                                                    <button class="p-button--base" type="button" data-ng-click="availableCancel(item)">Cancel</button>
                                                    <button class="p-button--positive u-no-margin--top"
                                                        data-ng-disabled="isAddPartitionSizeInvalid(item) || isMountPointInvalid(item.$options.mountPoint)"
                                                        data-ng-click="availableConfirmPartition(item)">Add partition</button>
                                                </div>
                                            </div>
                                            <div data-ng-if="availableMode === 'logical-volume'" class="row">
                                                <hr />
                                                <div class="col-12 u-align--right">
                                                    <button class="p-button--base" type="button" data-ng-click="availableCancel(item)">Cancel</button>
                                                    <button class="p-button--positive u-no-margin--top"
                                                        data-ng-disabled="isLogicalVolumeNameInvalid(item) || isAddLogicalVolumeSizeInvalid(item) || isMountPointInvalid(item.$options.mountPoint)"
                                                        data-ng-click="availableConfirmLogicalVolume(item)">Add logical volume</button>
                                                </div>
                                            </div>
                                        </div>
                                    </td>
                                </tr>
                                <tr class="is-active" data-ng-if="availableMode === 'bcache'">
                                    <td class="col-1">
                                        <input type="checkbox" class="checkbox" id="bcache-create" disabled="disabled" checked />
                                        <label class="checkbox-label" for="bcache-create"></label>
                                    </td>
                                    <td class="col-2 p-form-validation"
                                        data-ng-class="{ 'is-error': isNewDiskNameInvalid() }">
                                        <input type="text" class="p-form-validation__input"
                                            data-ng-model="availableNew.name">
                                    </td>
                                    <td class="col-2"></td>
                                    <td class="col-2"></td>
                                    <td class="col-4"></td>
                                    <td class="col-1"></td>
                                    <td class="p-table-expanding__panel col-12">
                                        <div class="row" data-ng-if="windowWidth <= 768">
                                            <div class="col-8">
                                                <h2 data-ng-click="availableCancel()">Creating Bcache</h2>
                                            </div>
                                            <div class="col-4">
                                                <button data-ng-click="availableCancel()" class="p-button">
                                                    <i class="p-icon--close">Cancel</i>
                                                </button>
                                            </div>
                                        </div>
                                        <div class="p-form p-form--stacked">
                                            <div class="row">
                                                <div class="col-6">
                                                    <div class="p-form__group u-hide--large p-form-validation"
                                                        data-ng-class="{ 'is-error': isNewDiskNameInvalid() }">
                                                        <label for="bcache-name" class="p-form__label">Name</label>
                                                        <div class="p-form__controls">
                                                            <input type="text" id="bcache-name" data-ng-model="availableNew.name"
                                                                class="p-form-validation__input">
                                                        </div>
                                                    </div>
                                                    <div class="p-form__group">
                                                        <label for="bcache-name" class="p-form__label">Size</label>
                                                        <div class="p-form__controls">
                                                            <span>{$ availableNew.device.size_human $}</span>
                                                        </div>
                                                    </div>
                                                    <div class="p-form__group">
                                                        <label for="bcache-name" class="p-form__label">Type</label>
                                                        <div class="p-form__controls">
                                                            <span>Bcache</span>
                                                        </div>
                                                    </div>
                                                    <div class="p-form__group">
                                                        <label class="p-form__label">Tags</label>
                                                        <div class="p-form__controls tags--inline">
                                                            <tags-input data-ng-model="availableNew.tags" allow-tags-pattern="[\w-]+"></tags-input>
                                                        </div>
                                                    </div>
                                                    <div class="p-form__group">
                                                        <label for="cache-set" class="p-form__label">Cache set</label>
                                                        <div class="p-form__controls">
                                                            <select name="cache-set" id="cache-set"
                                                                data-ng-model="availableNew.cacheset"
                                                                data-ng-options="cacheset as cacheset.name for cacheset in cachesets">
                                                            </select>
                                                        </div>
                                                    </div>
                                                    <div class="p-form__group">
                                                        <label for="cache-mode" class="p-form__label">Cache mode</label>
                                                        <div class="p-form__controls">
                                                            <select name="cache-mode" id="cache-mode"
                                                                data-ng-model="availableNew.cacheMode">
                                                                <option value="writeback">writeback</option>
                                                                <option value="writethrough">writethrough</option>
                                                                <option value="writearound">writearound</option>
                                                            </select>
                                                        </div>
                                                    </div>
                                                </div>
                                                <div class="col-6">
                                                    <div class="p-form__group">
                                                        <label for="type" class="p-form__label">Filesystem</label>
                                                        <div class="p-form__controls">
                                                            <select name="filesys"
                                                                data-ng-model="availableNew.fstype"
                                                                data-ng-change="fstypeChanged(availableNew)"
                                                                data-ng-options="fs.key as fs.key for fs in node.supported_filesystems">
                                                                <option value="">Unformatted</option>
                                                            </select>
                                                        </div>
                                                    </div>
                                                    <div class="p-form__group p-form-validation"
                                                        data-ng-class="{ 'is-error': isMountPointInvalid(availableNew.mountPoint) }">
                                                        <label for="mount-point" class="p-form__label">Mount point</label>
                                                        <div class="p-form__controls">
                                                            <input type="text" id="mount-point" class="p-form-validation__input"
                                                                placeholder="Absolute path"
                                                                data-ng-model="availableNew.mountPoint"
                                                                data-ng-disabled="!usesMountPoint(availableNew.fstype)">
                                                        </div>
                                                    </div>
                                                    <div class="p-form__group">
                                                        <label for="mount-options" class="p-form__label">Mount options</label>
                                                        <div class="p-form__controls">
                                                            <input type="text" id="mount-options"
                                                                placeholder="Separated by commas, no spaces"
                                                                data-ng-model="availableNew.mountOptions"
                                                                data-ng-disabled="availableNew.fstype === null">
                                                        </div>
                                                    </div>
                                                </div>
                                            </div>
                                        </div>
                                        <table>
                                            <tr>
                                                <th class="col-2">Name</th>
                                                <th class="col-2">Size</th>
                                                <th class="col-2">Device type</th>
                                                <th class="col-6"></th>
                                            </tr>
                                            <tr>
                                                <td class="col-2">{$ availableNew.device.name $}</td>
                                                <td class="col-2">{$ availableNew.device.size_human $}</td>
                                                <td class="col-2">{$ getDeviceType(availableNew.device) $}</td>
                                                <td class="col-6"></td>
                                            </tr>
                                        </table>
                                        <div class="row">
                                            <div class="col-12 u-align--right">
                                                <button class="p-button--base"
                                                    data-ng-click="availableCancel()">Cancel</button>
                                                <button class="p-button--positive"
                                                    data-ng-disabled="!createBcacheCanSave()"
                                                    data-ng-click="availableConfirmCreateBcache()">Create bcache</button>
                                            </div>
                                        </div>
                                    </td>
                                </tr>
                                <tr class="is-active" data-ng-if="availableMode === 'raid'">
                                    <td class="col-1">
                                        <input type="checkbox" class="checkbox" id="raid-create" disabled="disabled" checked />
                                        <label for="raid-create"></label>
                                    </td>
                                    <td class="col-2 p-form-validation"
                                        data-ng-class="{ 'is-error': isNewDiskNameInvalid() }">
                                        <input type="text" class="p-form-validation__input"
                                            data-ng-model="availableNew.name">
                                    </td>
                                    <td class="col-9"></td>
                                    <td class="p-table-expanding__panel col-12">
                                        <div class="row" data-ng-if="windowWidth <= 768">
                                            <div class="col-8">
                                                <h2 data-ng-click="availableCancel()">Creating RAID</h2>
                                            </div>
                                            <div class="col-4 u-align--right">
                                                <button data-ng-click="availableCancel()" class="p-button">
                                                    <i class="p-icon--close">Cancel</i>
                                                </button>
                                            </div>
                                        </div>
                                        <div class="p-form p-form--stacked row">
                                            <div class="row">
                                                <div class="col-6">
                                                    <div class="p-form__group u-hide--large">
                                                        <label for="new-raid-name" class="p-form__label">Name</label>
                                                        <div class="p-form__controls">
                                                            <input type="text" id="new-raid-name"
                                                                data-ng-class="{ 'is-error': isNewDiskNameInvalid() }"
                                                                data-ng-model="availableNew.name">
                                                        </div>
                                                    </div>
                                                    <div class="p-form__group">
                                                        <label class="p-form__label">Size</label>
                                                        <div class="p-form__controls">
                                                            <span>{$ getNewRAIDSize() $}</span>
                                                        </div>
                                                    </div>
                                                    <div class="p-form__group">
                                                        <label for="type" class="p-form__label">RAID type</label>
                                                        <div class="p-form__controls">
                                                            <select name="type" id="type"
                                                                data-ng-model="availableNew.mode"
                                                                data-ng-change="RAIDModeChanged()"
                                                                data-ng-options="mode as mode.title for mode in getAvailableRAIDModes()">
                                                            </select>
                                                        </div>
                                                    </div>
                                                    <div class="p-form__group">
                                                        <label class="p-form__label">Tags</label>
                                                        <div class="p-form__controls tags--inline">
                                                            <tags-input data-ng-model="availableNew.tags" allow-tags-pattern="[\w-]+"></tags-input>
                                                        </div>
                                                    </div>
                                                </div>
                                                <div class="col-6">
                                                    <div class="p-form__group">
                                                        <label for="type" class="p-form__label">File system</label>
                                                        <div class="p-form__controls">
                                                            <select name="filesys"
                                                                data-ng-model="availableNew.fstype"
                                                                data-ng-change="fstypeChanged(availableNew)"
                                                                data-ng-options="fs.key as fs.key for fs in node.supported_filesystems">
                                                                <option value="">Unformatted</option>
                                                            </select>
                                                        </div>
                                                    </div>
                                                    <div class="p-form__group p-form-validation"
                                                        data-ng-class="{ 'is-error': isMountPointInvalid(availableNew.mountPoint) }">
                                                        <label for="mount-point" class="p-form__label">Mount point</label>
                                                        <div class="p-form__controls">
                                                            <input type="text" id="mount-point" class="p-form-validation__input"
                                                                placeholder="Absolute path"
                                                                data-ng-model="availableNew.mountPoint"
                                                                data-ng-disabled="!usesMountPoint(availableNew.fstype)">
                                                        </div>
                                                    </div>
                                                    <div class="p-form__group">
                                                        <label for="mount-options" class="p-form__label">Mount options</label>
                                                        <div class="p-form__controls">
                                                            <input type="text" id="mount-options"
                                                                placeholder="Separated by commas, no spaces"
                                                                data-ng-model="availableNew.mountOptions"
                                                                data-ng-disabled="availableNew.fstype === null">
                                                        </div>
                                                    </div>
                                                </div>
                                            </div>
                                        </div>
                                        <div class="row">
                                            <table>
                                                <tr>
                                                    <th class="col-2">Name</th>
                                                    <th class="col-2">Size</th>
                                                    <th class="col-2">Device type</th>
                                                    <th class="col-1">Active</th>
                                                    <th class="col-2">
                                                        <span data-ng-show="showSparesColumn()">Spare (Maximum {$ getTotalNumberOfAvailableSpares() $})</span>
                                                    </th>
                                                    <th class="col-3"></th>
                                                </tr>
                                                <tr data-ng-repeat="device in availableNew.devices">
                                                    <td class="col-2" aria-label="Name">{$ device.name $}</td>
                                                    <td class="col-2" aria-label="Size">{$ device.size_human $}</td>
                                                    <td class="col-2" aria-label="Tyoe">{$ getDeviceType(device) $}</td>
                                                    <td class="col-1" aria-label="Active">
                                                        <input type="radio" id="{$ device.name $}-active" name="{$ device.name $}-options"
                                                            data-ng-checked="isActiveRAIDMember(device)"
                                                            data-ng-click="setAsActiveRAIDMember(device)">
                                                        <label for="{$ device.name $}-active"></label>
                                                    </td>
                                                    <td class="col-2" aria-label="Spare" data-ng-show="showSparesColumn()">
                                                        <input type="radio" name="{$ device.name $}-options" id="{$ device.name $}-spare"
                                                            data-ng-checked="isSpareRAIDMember(device)"
                                                            data-ng-click="setAsSpareRAIDMember(device)"
                                                            data-ng-disabled="getNumberOfRemainingSpares() <= 0">
                                                        <label for="{$ device.name $}-spare"></label>
                                                    </td>
                                                    <td class="col-3"></td>
                                                </tr>
                                            </table>
                                        </div>
                                        <div class="row">
                                            <div class="col-12 u-align--right">
                                                <button class="p-button--base"
                                                    data-ng-click="availableCancel()">Cancel</button>
                                                <button class="p-button--positive"
                                                    data-ng-disabled="!createRAIDCanSave()"
                                                    data-ng-click="availableConfirmCreateRAID()">Create RAID</button>
                                            </div>
                                        </div>
                                    </td>
                                </tr>
                                <tr class="is-active" data-ng-if="availableMode === 'volume-group'">
                                    <div class="row">
                                        <td class="col-1">
                                            <input type="checkbox" class="checkbox" id="vg-create" disabled="disabled" checked />
                                            <label for="vg-create"></label>
                                        </td>
                                        <td class="col-2 p-form-validation"
                                            data-ng-class="{ 'is-error': isNewDiskNameInvalid() }">
                                            <input type="text" class="p-form-validation__input"
                                                data-ng-model="availableNew.name">
                                        </td>
                                        <td class="col-9"></td>
                                        <td class="p-table-expanding__panel col-12">
                                            <div class="row" data-ng-if="windowWidth <= 768">
                                                <div class="col-8">
                                                    <h2 data-ng-click="availableCancel()">Creating volume group</h2>
                                                </div>
                                                <div class="col-4 u-align--right">
                                                    <button data-ng-click="availableCancel()" class="p-button">
                                                        <i class="p-icon--close">Cancel</i>
                                                    </button>
                                                </div>
                                            </div>
                                            <div class="row">
                                                <div class="p-form p-form--stacked">
                                                    <div class="row">
                                                        <div class="col-6">
                                                            <div class="p-form__group p-form-validation u-hide--large">
                                                                <label for="new-vg-name" class="p-form__label">Name</label>
                                                                <div class="p-form__controls">
                                                                    <input type="text" class="p-form-validation__input" id="new-vg-name"
                                                                        data-ng-class="{ 'is-error': isNewDiskNameInvalid() }"
                                                                        data-ng-model="availableNew.name">
                                                                </div>
                                                            </div>
                                                            <div class="p-form__group">
                                                                <label for="new-vg-name" class="p-form__label">Size</label>
                                                                <div class="p-form__controls">
                                                                    <span>{$ getNewVolumeGroupSize() $}</span>
                                                                </div>
                                                            </div>
                                                            <div class="p-form__group">
                                                                <label for="new-vg-name" class="p-form__label">Type</label>
                                                                <div class="p-form__controls">
                                                                    <span>Volume group</span>
                                                                </div>
                                                            </div>
                                                        </div>
                                                    </div>
                                                </div>
                                            </div>
                                            <div class="row">
                                                <hr />
                                                <table>
                                                    <thead>
                                                        <tr>
                                                            <th class="col-2">Name</th>
                                                            <th class="col-2">Size</th>
                                                            <th class="col-2">Device type</th>
                                                            <th class="col-6"></th>
                                                        </tr>
                                                    </thead>
                                                    <tbody>
                                                        <tr data-ng-repeat="device in availableNew.devices">
                                                            <td class="col-2" aria-label="Name">{$ device.name $}</td>
                                                            <td class="col-2" aria-label="Size">{$ device.size_human $}</td>
                                                            <td class="col-2" aria-label="Device type">{$ getDeviceType(device) $}</td>
                                                            <td class="col-6"></td>
                                                        </tr>
                                                    </tbody>
                                                </table>
                                            </div>
                                            <div class="row">
                                                <hr />
                                                <div class="col-12 u-align--right">
                                                    <button class="p-button--base"
                                                        data-ng-click="availableCancel()">Cancel</button>
                                                    <button class="p-button--positive u-no-margin--top"
                                                        data-ng-disabled="!createVolumeGroupCanSave()"
                                                        data-ng-click="availableConfirmCreateVolumeGroup()">Create volume group</button>
                                                </div>
                                            </div>
                                        </td>
                                    </div>
                                </tr>
                            </tbody>
                        </table>
                    </div>
                    <div class="row">
                        <button class="p-button--neutral p-tooltip p-tooltip--top-center"
                            data-ng-disabled="!canCreateRAID()"
                            data-ng-hide="isAllStorageDisabled() || !isSuperUser()"
                            data-ng-click="createRAID()">
                            Create RAID
                            <span class="p-tooltip__message" role="tooltip">Select two or more physical devices to create a RAID</span>
                        </button>
                        <button class="p-button--neutral p-tooltip p-tooltip--top-center"
                            data-ng-disabled="!canCreateVolumeGroup()"
                            data-ng-hide="isAllStorageDisabled() || !isSuperUser()"
                            data-ng-click="createVolumeGroup()">
                            Create volume group
                            <span class="p-tooltip__message" role="tooltip">Select one or more devices to create a volume group</span>
                        </button>
                        <button class="p-button--neutral p-tooltip p-tooltip--top-center"
                            data-ng-disabled="!canCreateCacheSet()"
                            data-ng-hide="isAllStorageDisabled() || !isSuperUser()"
                            data-ng-click="createCacheSet()">
                            Create cache Set
                            <span class="p-tooltip__message" role="tooltip">Select one device to create a cache set</span>
                        </button>
                        <button class="p-button--neutral p-tooltip--top-center"
                            data-ng-class="{ p-tooltip: !canCreateBcache() }"
                            data-ng-disabled="!canCreateBcache()"
                            data-ng-hide="isAllStorageDisabled() || !isSuperUser()"
                            data-ng-click="createBcache()">
                            Create bcache
                            <span class="p-tooltip__message" role="tooltip">{$ getCannotCreateBcacheMsg() $}</span>
                        </button>
                    </div>
                </div>
                <div class="row">
                    <h3>Used disks and partitions</h3>
                </div>
                <div class="row">
                    <table>
                        <thead>
                            <tr>
                                <th class="col-2">
                                    <a data-ng-click="tableInfo.column = 'name'" data-ng-class="{'p-link--soft': tableInfo.column === 'name'}">Name</a>
                                    <span class="divide"> | </span>
                                    <a data-ng-click="tableInfo.column = 'model'" data-ng-class="{'p-link--soft': tableInfo.column === 'model'}">Model</a>
                                    <span class="divide"> | </span>
                                    <a data-ng-click="tableInfo.column = 'serial'" data-ng-class="{'p-link--soft': tableInfo.column === 'serial'}">Serial</a>
                                </th>
                                <th class="col-2">Fireware version</th>
                                <th class="col-1"><div class="u-align--center">Boot</div></th>
                                <th class="col-2">Device type</th>
                                <th class="col-3">Used for</th>
                                <th class="col-2">Health</th>
                            </tr>
                        </thead>
                        <tbody>
                            <tr data-ng-hide="used.length">
                                <td colspan="6" class="col-12">
                                    No disk or partition has been fully utilized.
                                </td>
                            </tr>
                            <tr data-ng-repeat="item in used" class="table__row details__used">
                                <td class="col-2" aria-label="Name">
                                    <span data-ng-show="tableInfo.column === 'name'">{$ item.name $}</span>
                                    <span data-ng-show="tableInfo.column === 'model'">{$ item.model $}</span>
                                    <span data-ng-show="tableInfo.column === 'serial'">{$ item.serial $}</span>
                                </td>
                                <td class="col-2" aria-label="Firmware version">{$ item.firmware_version $}</td>
                                <td class="col-1" aria-label="Boot disk">
                                    <div class="u-align--center">
                                        <input type="radio" id="{$ item.name $}-boot" name="boot-disk"
                                            data-ng-click="setAsBootDisk(item)"
                                            data-ng-checked="item.is_boot"
                                            data-ng-if="item.type === 'physical'"
                                            data-ng-disabled="isBootDiskDisabled(item, 'used')">
                                        <label for="{$ item.name $}-boot"></label>
                                    </div>
                                </td>
                                <td class="col-2" aria-label="Device type">{$ getDeviceType(item) $}</td>
                                <td class="col-3" aria-label="Used for">{$ item.used_for $}</td>
                                <td class="col-2" aria-label="Health">
                                    <span data-ng-if="item.type === 'physical'">
                                        <span data-maas-script-status="script-status" data-script-status="item.test_status"></span>
                                        <span data-ng-if="item.test_status === 0 || item.test_status === 1 || item.test_status === 2 || item.test_status === 5 || item.test_status === 7">Ok</span>
                                        <span data-ng-if="item.test_status === 3 || item.test_status === 4 || item.test_status === 8">Error</span>
                                        <span data-ng-if="item.test_status === 6">Degraded</span>
                                        <span data-ng-if="item.test_status === -1">Unknown</span>
                                    </span>
                                </td>
                            </tr>
                        </tbody>
                    </table>
                </div>
            </div>
        </form>
    </section>
    <section class="p-strip" data-ng-if="section.area === 'events'">
        <div class="row">
            <div class="col-12 u-align--right" data-ng-if="node.events.length">
                <a href="#/node/{$ type_name $}/{$ node.system_id $}/events">View full history</a>
            </div>
        </div>
        <div class="row">
            <div class="col-12">
                <p data-ng-if="!node.events.length">No events.</p>
                <table data-ng-if="node.events.length">
                    <thead>
                        <tr>
                            <th class="col-10">Event</th>
                            <th class="col-2">Time</th>
                        </tr>
                    </thead>
                    <tbody>
                        <tr
                            data-ng-repeat="event in node.events | orderByDate:'created':'id' | limitTo:events.limit">
                            <td class="col-10" aria-label="Event"><span class="p-icon--{$ event.type.level $}"></span>{$ getEventText(event) $}</td>
                            <td class="col-2" aria-label="Created">{$ event.created $}</td>
                        </tr>
                    </tbody>
                </table>
            </div>
        </div>
        <div class="row">
            <div class="col-12 u-align--center">
                <p>
                    <button class="p-button--neutral" data-ng-show="allowShowMoreEvents()" data-ng-click="showMoreEvents()">Load next 10 events</button>
                </p>
            </div>
        </div>
    </section>
    <section class="p-strip" data-ng-if="section.area === 'logs'">
        <div class="row">
            <div class="col-12">
                <div data-maas-cta="machine_output.views"
                    data-ng-model="machine_output.selectedView">
                </div>
            </div>
        </div>
        <div class="row" data-ng-if="machine_output.selectedView.name == 'summary_yaml'">
            <div class="col-12">
                <pre class="p-code-numbered" data-maas-code-lines="getSummaryData('yaml')">
                </pre>
            </div>
        </div>
        <div class="row" data-ng-if="machine_output.selectedView.name == 'summary_xml'">
            <div class="col-12">
                <pre class="p-code-numbered" data-maas-code-lines="getSummaryData('xml')">
                </pre>
            </div>
        </div>
        <div class="row" data-ng-if="machine_output.selectedView.name == 'installation'">
            <div class="col-12">
                <pre class="p-code-numbered" data-maas-code-lines="getInstallationData()"></pre>
            </div>
        </div>
    </section>
    <section class="p-strip" data-ng-if="section.area === 'commissioning'">
        <div data-maas-script-results-list="script-results"></div>
    </section>
    <section class="p-strip" data-ng-if="section.area === 'testing'">
        <div data-maas-script-results-list="script-results"></div>
    </section>
</div><|MERGE_RESOLUTION|>--- conflicted
+++ resolved
@@ -890,11 +890,7 @@
                                     </div>
                                 </td>
 
-<<<<<<< HEAD
                                 <td class="p-table-expanding__panel col-12" data-ng-if="isShowingAdd() || isEditing(interface) || isShowingDeleteConfirm() || isShowingAdd() && !newInterface.saving">
-=======
-                                <td class="p-table-expanding__panel col-12" data-ng-if="!isAllNetworkingDisabled() || isLimitedEditingAllowed(interface)">
->>>>>>> 86cabe4a
                                     <div class="row" data-ng-if="isShowingAdd() || isEditing(interface) || isShowingDeleteConfirm() || isShowingAdd() && !newInterface.saving">
                                         <div class="table__dropdown-title" data-ng-if="windowWidth <= 768">
                                             <h2 data-ng-click="cancel()" class="u-float--left">
